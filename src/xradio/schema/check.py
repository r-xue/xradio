--- conflicted
+++ resolved
@@ -13,12 +13,6 @@
     xarray_dataclass_to_array_schema,
     xarray_dataclass_to_dataset_schema,
     xarray_dataclass_to_dict_schema,
-<<<<<<< HEAD
-    AsDataset,
-    AsDataArray,
-    AsDict,
-=======
->>>>>>> 23c8d028
 )
 
 
@@ -191,11 +185,7 @@
         raise TypeError(
             f"check_dataset: Expected xarray.Dataset, but got {type(dataset)}!"
         )
-<<<<<<< HEAD
-    if type(schema) == type and issubclass(schema, AsDataset):
-=======
     if bases.is_dataset_schema(schema):
->>>>>>> 23c8d028
         schema = xarray_dataclass_to_dataset_schema(schema)
     if not isinstance(schema, metamodel.DatasetSchema):
         raise TypeError(
@@ -276,11 +266,7 @@
                 path=[("dims", None)],
                 message=message,
                 found=list(dims),
-<<<<<<< HEAD
-                expected=expected,
-=======
                 expected=list(expected),
->>>>>>> 23c8d028
             )
         ]
     )
@@ -425,11 +411,7 @@
     # Check that this is actually a dictionary
     if not isinstance(dct, dict):
         raise TypeError(f"check_dict: Expected dictionary, but got {type(dct)}!")
-<<<<<<< HEAD
-    if type(schema) == type and issubclass(schema, AsDict):
-=======
     if bases.is_dict_schema(schema):
->>>>>>> 23c8d028
         schema = xarray_dataclass_to_dict_schema(schema)
     if not isinstance(schema, metamodel.DictSchema):
         raise TypeError(f"check_dict: Expected DictSchema, but got {type(schema)}!")
@@ -450,11 +432,7 @@
     """
 
     # Is supposed to be a data array?
-<<<<<<< HEAD
-    if type(ann) == type and issubclass(ann, AsDataArray):
-=======
     if bases.is_dataarray_schema(ann):
->>>>>>> 23c8d028
         # Attempt to convert dictionaries automatically
         if isinstance(val, dict):
             try:
@@ -475,11 +453,7 @@
             return check_array(val, ann)
 
     # Is supposed to be a dataset?
-<<<<<<< HEAD
-    if type(ann) == type and issubclass(ann, AsDataset):
-=======
     if bases.is_dataset_schema(ann):
->>>>>>> 23c8d028
         # Attempt to convert dictionaries automatically
         if isinstance(val, dict):
             try:
@@ -499,11 +473,7 @@
             return check_dataset(val, ann)
 
     # Is supposed to be a dictionary?
-<<<<<<< HEAD
-    if type(ann) == type and issubclass(ann, AsDict):
-=======
     if bases.is_dict_schema(ann):
->>>>>>> 23c8d028
         if not isinstance(val, dict):
             # Fall through to plain type check
             ann = dict
@@ -514,10 +484,6 @@
     try:
         check_type(val, ann)
     except TypeCheckError as t:
-<<<<<<< HEAD
-        print(ann)
-=======
->>>>>>> 23c8d028
         return SchemaIssues(
             [SchemaIssue(path=[], message=str(t), expected=[ann], found=type(val))]
         )
@@ -550,7 +516,6 @@
     okay = False
     for option in options:
         arg_issues = _check_value(val, option)
-        print(val, option, arg_issues)
         # We can immediately return if we find no issues with
         # some schema check
         if not arg_issues:
