--- conflicted
+++ resolved
@@ -30,11 +30,13 @@
 )
 
 from typing import Union
+
 try:
     # Python 3.10 forward: TypeAlias, ParamSpec are standard, and there is the
     # "a | b" UnionType alternative to "Union[a,b]"
     from typing import TypeAlias, ParamSpec
     from types import UnionType
+
     HAVE_UNIONTYPE = True
 except ImportError:
     # Python 3.9: Get TypeAlias, ParamSpec from typing_extensions, no support
@@ -43,6 +45,7 @@
         TypeAlias,
         ParamSpec,
     )
+
     HAVE_UNIONTYPE = False
 import numpy as np
 from itertools import chain
@@ -345,13 +348,9 @@
         raise TypeError(f"Could not find any dtype in {tp!r}.")
 
     # List of allowed dtypes (might just be one)
-<<<<<<< HEAD
-    if get_origin(typ) is UnionType:
-=======
     if get_origin(typ) is Union:
         types_in = get_args(typ)
     elif HAVE_UNIONTYPE and get_origin(typ) is UnionType:
->>>>>>> 23c8d028
         types_in = get_args(typ)
     else:
         types_in = [typ]
