import datetime
import importlib
import numcodecs
import os
import pathlib
import time
from typing import Dict, Union

import numpy as np
import xarray as xr

import toolviper.utils.logger as logger
from casacore import tables

from xradio.measurement_set._utils._msv2.msv4_sub_xdss import (
    create_pointing_xds,
    create_system_calibration_xds,
    create_weather_xds,
)
from .msv4_info_dicts import create_info_dicts
from xradio.measurement_set.schema import MSV4_SCHEMA_VERSION
from xradio.measurement_set._utils._msv2.create_antenna_xds import (
    create_antenna_xds,
    create_gain_curve_xds,
    create_phase_calibration_xds,
)
from xradio.measurement_set._utils._msv2.create_field_and_source_xds import (
    create_field_and_source_xds,
)
from xradio._utils.schema import column_description_casacore_to_msv4_measure
from .msv2_to_msv4_meta import (
    create_attribute_metadata,
    col_to_data_variable_names,
    col_dims,
)

from .._zarr.encoding import add_encoding
from .subtables import subt_rename_ids
from ._tables.table_query import open_table_ro, open_query, TableManager
from ._tables.read import (
    convert_casacore_time,
    extract_table_attributes,
    read_col_conversion_numpy,
    read_col_conversion_dask,
    load_generic_table,
)
from ._tables.read_main_table import get_baselines, get_baseline_indices, get_utimes_tol
from .._utils.stokes_types import stokes_types
from xradio._utils.list_and_array import check_if_consistent, unique_1d, to_list


def parse_chunksize(
    chunksize: Union[Dict, float, None], xds_type: str, xds: xr.Dataset
) -> Dict[str, int]:
    """
    Parameters
    ----------
    chunksize : Union[Dict, float, None]
        Desired maximum size of the chunks, either as a dict of per-dimension sizes or as
        an amount of memory
    xds_type : str
        whether to use chunking logic for main or pointing datasets
    xds : xr.Dataset
        dataset to calculate best chunking

    Returns
    -------
    Dict[str, int]
        dictionary of chunk sizes (as dim->size)
    """
    if isinstance(chunksize, dict):
        check_chunksize(chunksize, xds_type)
    elif isinstance(chunksize, float):
        chunksize = mem_chunksize_to_dict(chunksize, xds_type, xds)
    elif chunksize is not None:
        raise ValueError(
            f"Chunk size expected as a dict or a float, got: "
            f" {chunksize} (of type {type(chunksize)}"
        )

    return chunksize


def check_chunksize(chunksize: dict, xds_type: str) -> None:
    """
    Rudimentary check of the chunksize parameters to catch obvious errors early before
    more work is done.
    """
    # perphaps start using some TypeDict or/and validator like pydantic?
    if xds_type == "main":
        allowed_dims = [
            "time",
            "baseline_id",
            "antenna_name",
            "frequency",
            "polarization",
        ]
    elif xds_type == "pointing":
        allowed_dims = ["time", "antenna"]

    msg = ""
    for dim in chunksize.keys():
        if dim not in allowed_dims:
            msg += f"dimension {dim} not allowed in {xds_type} dataset:\n"
    if msg:
        raise ValueError(f"Wrong keys found in chunksize: {msg}")


def mem_chunksize_to_dict(
    chunksize: float, xds_type: str, xds: xr.Dataset
) -> Dict[str, int]:
    """
    Given a desired 'chunksize' as amount of memory in GB, calculate best chunk sizes
    for every dimension of an xds.

    Parameters
    ----------
    chunksize : float
        Desired maximum size of the chunks
    xds_type : str
        whether to use chunking logic for main or pointing datasets
    xds : xr.Dataset
        dataset to auto-calculate chunking of its dimensions

    Returns
    -------
    Dict[str, int]
        dictionary of chunk sizes (as dim->size)
    """

    if xds_type == "pointing":
        sizes = mem_chunksize_to_dict_pointing(chunksize, xds)
    elif xds_type == "main":
        sizes = mem_chunksize_to_dict_main(chunksize, xds)
    else:
        raise RuntimeError(f"Unexpected type: {xds_type=}")

    return sizes


GiBYTES_TO_BYTES = 1024 * 1024 * 1024


def mem_chunksize_to_dict_main(chunksize: float, xds: xr.Dataset) -> Dict[str, int]:
    """
    Checks the assumption that all polarizations can be held in memory, at least for one
    data point (one time, one freq, one channel).

    It presently relies on the logic of mem_chunksize_to_dict_main_balanced() to find a
    balanced list of dimension sizes for the chunks

    Assumes these relevant dims: (time, antenna_name/baseline_id, frequency,
    polarization).
    """

    sizeof_vis = itemsize_spec(xds)
    size_all_pols = sizeof_vis * xds.sizes["polarization"]
    if size_all_pols / GiBYTES_TO_BYTES > chunksize:
        raise RuntimeError(
            "Cannot calculate chunk sizes when memory bound ({chunksize}) does not even allow all polarizations in one chunk"
        )

    baseline_or_antenna_name = find_baseline_or_antenna_var(xds)
    total_size = calc_used_gb(xds.sizes, baseline_or_antenna_name, sizeof_vis)

    ratio = chunksize / total_size
    chunked_dims = ["time", baseline_or_antenna_name, "frequency", "polarization"]
    if ratio >= 1:
        result = {dim: xds.sizes[dim] for dim in chunked_dims}
        logger.debug(
            f"{chunksize=} GiB is enough to fully hold {total_size=} GiB (for {xds.sizes=}) in memory in one chunk"
        )
    else:
        xds_dim_sizes = {k: xds.sizes[k] for k in chunked_dims}
        result = mem_chunksize_to_dict_main_balanced(
            chunksize, xds_dim_sizes, baseline_or_antenna_name, sizeof_vis
        )

    return result


def mem_chunksize_to_dict_main_balanced(
    chunksize: float,
    xds_dim_sizes: dict,
    baseline_or_antenna_name: str,
    sizeof_vis: int,
) -> Dict[str, int]:
    """
    Assumes the ratio is <1 and all pols can fit in memory (from
    mem_chunksize_to_dict_main()).

    What is kept balanced is the fraction of the total size of every dimension included in a
    chunk. For example, time: 10, baseline: 100, freq: 1000, if we can afford about 33% in
    one chunk, the chunksize will be ~ time: 3, baseline: 33, freq: 333.
    The polarization axis is excluded from the calculations.
    Because this can leave a leftover (below or above the desired chunksize limit) and
    adjustment is done to get the final memory use below but as close as possible to
    'chunksize'. This adjustment alters the balance.

    Parameters
    ----------
    chunksize : float
        Desired maximum size of the chunks
    xds_dim_sizes : dict
        Dataset dimension sizes as dim_name->size
    sizeof_vis : int
        Size in bytes of a data point (one visibility / spectrum value)

    Returns
    -------
    Dict[str, int]
        dictionary of chunk sizes (as dim->size)
    """

    dim_names = [name for name in xds_dim_sizes.keys()]
    dim_sizes = [size for size in xds_dim_sizes.values()]
    # Fix fourth dim (polarization) to all (not free to auto-calculate)
    free_dims_mask = np.array([True, True, True, False])

    total_size = np.prod(dim_sizes) * sizeof_vis / GiBYTES_TO_BYTES
    ratio = chunksize / total_size

    dim_chunksizes = np.array(dim_sizes, dtype="int64")
    factor = ratio ** (1 / np.sum(free_dims_mask))
    dim_chunksizes[free_dims_mask] = np.maximum(
        dim_chunksizes[free_dims_mask] * factor, 1
    )
    used = np.prod(dim_chunksizes) * sizeof_vis / GiBYTES_TO_BYTES

    logger.debug(
        f"Auto-calculating main chunk sizes. First order approximation {dim_chunksizes=}, used total: {used} GiB (with {chunksize=} GiB)"
    )

    # Iterate through the dims, starting from the dims with lower chunk size
    #  (=bigger impact of a +1)
    # Note the use of np.floor, this iteration can either increase or decrease sizes,
    #  if increasing sizes we want to keep mem use below the upper limit, floor(2.3) = +2
    #  if decreasing sizes we want to take mem use below the upper limit, floor(-2.3) = -3
    indices = np.argsort(dim_chunksizes[free_dims_mask])
    for idx in indices:
        left = chunksize - used
        other_dims_mask = np.ones(free_dims_mask.shape, dtype=bool)
        other_dims_mask[idx] = False
        delta = np.divide(
            left,
            np.prod(dim_chunksizes[other_dims_mask]) * sizeof_vis / GiBYTES_TO_BYTES,
        )
        int_delta = np.floor(delta)
        if abs(int_delta) > 0 and int_delta + dim_chunksizes[idx] > 0:
            dim_chunksizes[idx] += int_delta
        used = np.prod(dim_chunksizes) * sizeof_vis / GiBYTES_TO_BYTES

    chunked_dim_names = ["time", baseline_or_antenna_name, "frequency", "polarization"]
    dim_chunksizes_int = [int(v) for v in dim_chunksizes]
    result = dict(zip(chunked_dim_names, dim_chunksizes_int))

    logger.debug(
        f"Auto-calculated main chunk sizes with {chunksize=}, {total_size=} GiB (for {dim_sizes=}): {result=} which uses {used} GiB."
    )

    return result


def mem_chunksize_to_dict_pointing(chunksize: float, xds: xr.Dataset) -> Dict[str, int]:
    """
    Equivalent to mem_chunksize_to_dict_main adapted to pointing xdss.
    Assumes these relevant dims: (time, antenna, direction).
    """

    if not xds.sizes:
        return {}

    sizeof_pointing = itemsize_pointing_spec(xds)
    chunked_dim_names = [name for name in xds.sizes.keys()]
    dim_sizes = [size for size in xds.sizes.values()]
    total_size = np.prod(dim_sizes) * sizeof_pointing / GiBYTES_TO_BYTES

    # Fix third dim (direction) to all
    free_dims_mask = np.array([True, True, False])

    ratio = chunksize / total_size
    if ratio >= 1:
        logger.debug(
            f"Pointing chunsize: {chunksize=} GiB is enough to fully hold {total_size=} GiB (for {xds.sizes=}) in memory in one chunk"
        )
        dim_chunksizes = dim_sizes
    else:
        # balanced
        dim_chunksizes = np.array(dim_sizes, dtype="int")
        factor = ratio ** (1 / np.sum(free_dims_mask))
        dim_chunksizes[free_dims_mask] = np.maximum(
            dim_chunksizes[free_dims_mask] * factor, 1
        )
        used = np.prod(dim_chunksizes) * sizeof_pointing / GiBYTES_TO_BYTES

        logger.debug(
            f"Auto-calculating pointing chunk sizes. First order approximation: {dim_chunksizes=}, used total: {used=} GiB (with {chunksize=} GiB"
        )

        indices = np.argsort(dim_chunksizes[free_dims_mask])
        # refine dim_chunksizes
        for idx in indices:
            left = chunksize - used
            other_dims_mask = np.ones(free_dims_mask.shape, dtype=bool)
            other_dims_mask[idx] = False
            delta = np.divide(
                left,
                np.prod(dim_chunksizes[other_dims_mask])
                * sizeof_pointing
                / GiBYTES_TO_BYTES,
            )
            int_delta = np.floor(delta)
            if abs(int_delta) > 0 and int_delta + dim_chunksizes[idx] > 0:
                dim_chunksizes[idx] += int_delta

            used = np.prod(dim_chunksizes) * sizeof_pointing / GiBYTES_TO_BYTES

    dim_chunksizes_int = [int(v) for v in dim_chunksizes]
    result = dict(zip(chunked_dim_names, dim_chunksizes_int))

    if ratio < 1:
        logger.debug(
            f"Auto-calculated pointing chunk sizes with {chunksize=}, {total_size=} GiB (for {xds.sizes=}): {result=} which uses {used} GiB."
        )

    return result


def find_baseline_or_antenna_var(xds: xr.Dataset) -> str:
    if "baseline_id" in xds.coords:
        baseline_or_antenna_name = "baseline_id"
    elif "antenna_name" in xds.coords:
        baseline_or_antenna_name = "antenna_name"

    return baseline_or_antenna_name


def itemsize_spec(xds: xr.Dataset) -> int:
    """
    Size in bytes of one visibility (or spectrum) value.
    """
    names = ["SPECTRUM", "VISIBILITY"]
    itemsize = 8
    for var in names:
        if var in xds.data_vars:
            var_name = var
            itemsize = np.dtype(xds.data_vars[var_name].dtype).itemsize
            break

    return itemsize


def itemsize_pointing_spec(xds: xr.Dataset) -> int:
    """
    Size in bytes of one pointing (or spectrum) value.
    """
    pnames = ["BEAM_POINTING"]
    itemsize = 8
    for var in pnames:
        if var in xds.data_vars:
            var_name = var
            itemsize = np.dtype(xds.data_vars[var_name].dtype).itemsize
            break

    return itemsize


def calc_used_gb(
    chunksizes: dict, baseline_or_antenna_name: str, sizeof_vis: int
) -> float:
    return (
        chunksizes["time"]
        * chunksizes[baseline_or_antenna_name]
        * chunksizes["frequency"]
        * chunksizes["polarization"]
        * sizeof_vis
        / GiBYTES_TO_BYTES
    )


# TODO: if the didxs are not used in read_col_conversion, remove didxs from here (and convert_and_write_partition)
def calc_indx_for_row_split(tb_tool, taql_where):
    # Allow TableManager object to be used
    if isinstance(tb_tool, TableManager):
        tb_tool = tb_tool.get_table()

    baselines = get_baselines(tb_tool)
    col_names = tb_tool.colnames()
    cshapes = [
        np.array(tb_tool.getcell(col, 0)).shape
        for col in col_names
        if tb_tool.iscelldefined(col, 0)
    ]

    freq_cnt, pol_cnt = [(cc[0], cc[1]) for cc in cshapes if len(cc) == 2][0]
    utimes, tol = get_utimes_tol(tb_tool, taql_where)

    tidxs = np.searchsorted(utimes, tb_tool.getcol("TIME"))

    ts_ant1, ts_ant2 = (
        tb_tool.getcol("ANTENNA1"),
        tb_tool.getcol("ANTENNA2"),
    )

    ts_bases = np.column_stack((ts_ant1, ts_ant2))
    bidxs = get_baseline_indices(baselines, ts_bases)

    # some antenna 2"s will be out of bounds for this chunk, store rows that are in bounds

    didxs = np.where((bidxs >= 0) & (bidxs < len(baselines)))[0]

    baseline_ant1_id = baselines[:, 0]
    baseline_ant2_id = baselines[:, 1]

    return (
        tidxs,
        bidxs,
        didxs,
        baseline_ant1_id,
        baseline_ant2_id,
        convert_casacore_time(utimes, False),
    )


def create_coordinates(
    xds, in_file, ddi, utime, interval, baseline_ant1_id, baseline_ant2_id, scan_id
):
    coords = {
        "time": utime,
        "baseline_antenna1_id": ("baseline_id", baseline_ant1_id),
        "baseline_antenna2_id": ("baseline_id", baseline_ant2_id),
        "baseline_id": np.arange(len(baseline_ant1_id)),
        "scan_name": ("time", scan_id.astype(str)),
        "uvw_label": ["u", "v", "w"],
    }

    ddi_xds = load_generic_table(in_file, "DATA_DESCRIPTION").sel(row=ddi)
    pol_setup_id = ddi_xds.POLARIZATION_ID.values
    spectral_window_id = int(ddi_xds.SPECTRAL_WINDOW_ID.values)

    spectral_window_xds = load_generic_table(
        in_file,
        "SPECTRAL_WINDOW",
        rename_ids=subt_rename_ids["SPECTRAL_WINDOW"],
    ).sel(spectral_window_id=spectral_window_id)
    coords["frequency"] = spectral_window_xds["CHAN_FREQ"].data[
        ~(np.isnan(spectral_window_xds["CHAN_FREQ"].data))
    ]

    pol_xds = load_generic_table(
        in_file,
        "POLARIZATION",
        rename_ids=subt_rename_ids["POLARIZATION"],
    )
    num_corr = int(pol_xds["NUM_CORR"][pol_setup_id].values)
    coords["polarization"] = np.vectorize(stokes_types.get)(
        pol_xds["CORR_TYPE"][pol_setup_id, :num_corr].values
    )

    xds = xds.assign_coords(coords)

    ###### Create Frequency Coordinate ######
    freq_column_description = spectral_window_xds.attrs["other"]["msv2"]["ctds_attrs"][
        "column_descriptions"
    ]

    msv4_measure = column_description_casacore_to_msv4_measure(
        freq_column_description["CHAN_FREQ"],
        ref_code=spectral_window_xds["MEAS_FREQ_REF"].data,
    )
    xds.frequency.attrs.update(msv4_measure)

    spw_name = spectral_window_xds.NAME.values.item()
    if (spw_name is None) or (spw_name == "none") or (spw_name == ""):
        spw_name = "spw_" + str(spectral_window_id)
    else:
        # spw_name = spectral_window_xds.NAME.values.item()
        spw_name = spw_name + "_" + str(spectral_window_id)

    xds.frequency.attrs["spectral_window_name"] = spw_name
    msv4_measure = column_description_casacore_to_msv4_measure(
        freq_column_description["REF_FREQUENCY"],
        ref_code=spectral_window_xds["MEAS_FREQ_REF"].data,
    )
    xds.frequency.attrs["reference_frequency"] = {
        "dims": [],
        "data": float(spectral_window_xds.REF_FREQUENCY.values),
        "attrs": msv4_measure,
    }
    xds.frequency.attrs["spectral_window_id"] = spectral_window_id

    # Add if doppler table is present
    # xds.frequency.attrs["doppler_velocity"] =
    # xds.frequency.attrs["doppler_type"] =

    unique_chan_width = unique_1d(
        spectral_window_xds["CHAN_WIDTH"].data[
            np.logical_not(np.isnan(spectral_window_xds["CHAN_WIDTH"].data))
        ]
    )
    # assert len(unique_chan_width) == 1, "Channel width varies for spectral_window."
    # xds.frequency.attrs["channel_width"] = spectral_window_xds.chan_width.data[
    #    ~(np.isnan(spectral_window_xds.chan_width.data))
    # ]  # unique_chan_width[0]
    msv4_measure = column_description_casacore_to_msv4_measure(
        freq_column_description["CHAN_WIDTH"],
        ref_code=spectral_window_xds["MEAS_FREQ_REF"].data,
    )
    if not msv4_measure:
        msv4_measure["type"] = "quantity"
        msv4_measure["units"] = ["Hz"]
    xds.frequency.attrs["channel_width"] = {
        "dims": [],
        "data": np.abs(unique_chan_width[0]),
        "attrs": msv4_measure,
    }

    ###### Create Time Coordinate ######
    main_table_attrs = extract_table_attributes(in_file)
    main_column_descriptions = main_table_attrs["column_descriptions"]
    msv4_measure = column_description_casacore_to_msv4_measure(
        main_column_descriptions["TIME"]
    )
    xds.time.attrs.update(msv4_measure)

    msv4_measure = column_description_casacore_to_msv4_measure(
        main_column_descriptions["INTERVAL"]
    )
    if not msv4_measure:
        msv4_measure["type"] = "quantity"
        msv4_measure["units"] = ["s"]
    xds.time.attrs["integration_time"] = {
        "dims": [],
        "data": interval,
        "attrs": msv4_measure,
    }
    xds.time.attrs["effective_integration_time"] = "EFFECTIVE_INTEGRATION_TIME"
    return xds


def find_min_max_times(tb_tool: tables.table, taql_where: str) -> tuple:
    """
    Find the min/max times in an MSv4, for constraining pointing.

    To avoid numerical comparison issues (leaving out some times at the edges),
    it substracts/adds a tolerance from/to the min and max values. The tolerance
    is a fraction of the difference between times / interval of the MS (see
    get_utimes_tol()).

    Parameters
    ----------
    tb_tool : tables.table
        table (query) opened with an MSv4 query

    taql_where : str
        TaQL where that defines the partition of this MSv4

    Returns
    -------
    tuple
        min/max times (raw time values from the Msv2 table)
    """
    utimes, tol = get_utimes_tol(tb_tool, taql_where)
    time_min = utimes.min() - tol
    time_max = utimes.max() + tol
    return (time_min, time_max)


def create_data_variables(
    in_file,
    xds,
    table_manager,
    time_baseline_shape,
    tidxs,
    bidxs,
    didxs,
    use_table_iter,
    lofar,
    main_chunksize,
):

    # Get time chunks
    time_chunksize = None
    if lofar:
        try:
            time_chunksize = main_chunksize["time"]
        except KeyError:
            # If time isn't chunked then `read_col_conversion_dask` is slower than `read_col_conversion_numpy`
            lofar = False

    # Set read_col_conversion from value of `lofar` argument
    global read_col_conversion
    if lofar:
        read_col_conversion = read_col_conversion_dask
    else:
        read_col_conversion = read_col_conversion_numpy

    # Create Data Variables
    with table_manager.get_table() as tb_tool:
        col_names = tb_tool.colnames()

    main_table_attrs = extract_table_attributes(in_file)
    main_column_descriptions = main_table_attrs["column_descriptions"]
    for col in col_names:
        if col in col_to_data_variable_names:
            if (col == "WEIGHT") and ("WEIGHT_SPECTRUM" in col_names):
                continue
            try:
                start = time.time()
                if col == "WEIGHT":
                    xds = get_weight(
                        xds,
                        col,
                        table_manager,
                        time_baseline_shape,
                        tidxs,
                        bidxs,
                        use_table_iter,
                        main_column_descriptions,
                        time_chunksize,
                        # TODO is read_col_conversion needed here even though it has global scope?
                    )
                else:
                    xds[col_to_data_variable_names[col]] = xr.DataArray(
                        read_col_conversion(
                            table_manager,
                            col,
                            time_baseline_shape,
                            tidxs,
                            bidxs,
                            use_table_iter,
                            time_chunksize,
                        ),
                        dims=col_dims[col],
                    )

                xds[col_to_data_variable_names[col]].attrs.update(
                    create_attribute_metadata(col, main_column_descriptions)
                )

                logger.debug(
                    "Time to read column " + str(col) + " : " + str(time.time() - start)
                )
            except Exception as exc:
                logger.debug(f"Could not load column {col}, exception: {exc}")

                if ("WEIGHT_SPECTRUM" == col) and (
                    "WEIGHT" in col_names
                ):  # Bogus WEIGHT_SPECTRUM column, need to use WEIGHT.
                    xds = get_weight(
                        xds,
                        "WEIGHT",
                        table_manager,
                        time_baseline_shape,
                        tidxs,
                        bidxs,
                        use_table_iter,
                        main_column_descriptions,
                        time_chunksize,
                    )


def add_missing_data_var_attrs(xds):
    """
    Adds in the xds attributes expected metadata that cannot be found in the input MSv2.
    For now:
    - missing single-dish/SPECTRUM metadata
    - missing interferometry/VISIBILITY_MODEL metadata
    """
    data_var_names = ["SPECTRUM", "SPECTRUM_CORRECTED"]
    for var_name in data_var_names:
        if var_name in xds.data_vars:
            xds.data_vars[var_name].attrs["units"] = [""]

    vis_var_names = ["VISIBILITY_MODEL"]
    for var_name in vis_var_names:
        if var_name in xds.data_vars and "units" not in xds.data_vars[var_name].attrs:
            # Assume MODEL uses the same units
            if "VISIBILITY" in xds.data_vars:
                xds.data_vars[var_name].attrs["units"] = xds.data_vars[
                    "VISIBILITY"
                ].attrs["units"]
            else:
                xds.data_vars[var_name].attrs["units"] = [""]

    return xds


def get_weight(
    xds,
    col,
    table_manager,
    time_baseline_shape,
    tidxs,
    bidxs,
    use_table_iter,
    main_column_descriptions,
    time_chunksize,
):
    xds[col_to_data_variable_names[col]] = xr.DataArray(
        np.tile(
            read_col_conversion(
                table_manager,
                col,
                time_baseline_shape,
                tidxs,
                bidxs,
                use_table_iter,
                time_chunksize,
            )[:, :, None, :],
            (1, 1, xds.sizes["frequency"], 1),
        ),
        dims=col_dims[col],
    )

    xds[col_to_data_variable_names[col]].attrs.update(
        create_attribute_metadata(col, main_column_descriptions)
    )
    return xds


def create_taql_query_where(partition_info: dict):
    main_par_table_cols = [
        "DATA_DESC_ID",
        "OBSERVATION_ID",
        "STATE_ID",
        "FIELD_ID",
        "SCAN_NUMBER",
        "STATE_ID",
        "ANTENNA1",
    ]

    taql_where = "WHERE "
    for col_name in main_par_table_cols:
        if col_name in partition_info:
            taql_where = (
                taql_where
                + f"({col_name} IN [{','.join(map(str, partition_info[col_name]))}]) AND"
            )
            if col_name == "ANTENNA1":
                taql_where = (
                    taql_where
                    + f"(ANTENNA2 IN [{','.join(map(str, partition_info[col_name]))}]) AND"
                )
    taql_where = taql_where[:-3]

    return taql_where


def fix_uvw_frame(
    xds: xr.Dataset, field_and_source_xds: xr.Dataset, is_single_dish: bool
) -> xr.Dataset:
    """
    Fix UVW frame

    From CASA fixvis docs: clean and the im tool ignore the reference frame claimed by the UVW column (it is often
    mislabelled as ITRF when it is really FK5 (J2000)) and instead assume the (u, v, w)s are in the same frame as the phase
    tracking center. calcuvw does not yet force the UVW column and field centers to use the same reference frame!
    Blank = use the phase tracking frame of vis.
    """
    if xds.UVW.attrs["frame"] == "ITRF":
        if is_single_dish:
            center_var = "FIELD_REFERENCE_CENTER"
        else:
            center_var = "FIELD_PHASE_CENTER"

        xds.UVW.attrs["frame"] = field_and_source_xds[center_var].attrs["frame"]

    return xds


def estimate_memory_for_partition(in_file: str, partition: dict) -> float:
    """
    Aim: given a partition description, estimates a safe maximum memory value, but avoiding overestimation
    (at least not adding not well understood factors).
    """

    def calculate_term_all_data(
        tb_tool: tables.table, ntimes: float, nbaselines: float
    ) -> tuple[list[float], bool]:
        """
        Size that DATA vars from MS will have in the MSv4, whether this MS has FLOAT_DATA
        """
        sizes_all_data_vars = []
        col_names = tb_tool.colnames()
        for data_col in ["DATA", "CORRECTED_DATA", "MODEL_DATA", "FLOAT_DATA"]:
            if data_col in col_names:
                col_descr = tb_tool.getcoldesc(data_col)
                if "shape" in col_descr and isinstance(col_descr["shape"], np.ndarray):
                    # example: "shape": array([15,  4]) => gives pols x channels
                    cells_in_row = col_descr["shape"].prod()
                    npols = col_descr["shape"][-1]
                else:
                    first_row = np.array(tb_tool.col(data_col)[0])
                    cells_in_row = np.prod(first_row.shape)
                    npols = first_row.shape[-1]

                if col_descr["valueType"] == "complex":
                    # Assume. Otherwise, read first column and get the itemsize:
                    # col_dtype = np.array(mtable.col(data_col)[0]).dtype
                    # cell_size = col_dtype.itemsize
                    cell_size = 4
                    if data_col != "FLOAT_DATA":
                        cell_size *= 2
                elif col_descr["valueType"] == "float":
                    cell_size = 4

                # cells_in_row should account for the polarization and frequency dims
                size_data_var = ntimes * nbaselines * cells_in_row * cell_size

                sizes_all_data_vars.append(size_data_var)

        is_float_data = "FLOAT_DATA" in col_names

        return sizes_all_data_vars, is_float_data

    def calculate_term_weight_flag(size_largest_data, is_float_data) -> float:
        """
        Size that WEIGHT and FLAG will have in the MSv4, derived from the size of the
        MSv2 DATA col=> MSv4 VIS/SPECTRUM data var.
        """
        # Factors of the relative "cell_size" wrt the DATA var
        # WEIGHT_SPECTRUM size: DATA (IF), DATA/2 (SD)
        factor_weight = 1.0 if is_float_data else 0.5
        factor_flag = 1.0 / 4.0 if is_float_data else 1.0 / 8.0

        return size_largest_data * (factor_weight + factor_flag)

    def calculate_term_other_data_vars(
        ntimes: int, nbaselines: int, is_float_data: bool
    ) -> float:
        """
        Size all data vars other than the DATA (visibility/spectrum) vars will have in the MSv4

        For the rest of columns, including indices/iteration columns and other
        scalar columns could say approx ->5% of the (large) data cols

        """
        # Small ones, but as they are loaded into data arrays, why not including,
        # For example: UVW (3xscalar), EXPOSURE, TIME_CENTROID
        # assuming float64 in output MSv4
        item_size = 8
        return ntimes * nbaselines * (3 + 1 + 1) * item_size

    def calculate_term_calc_indx_for_row_split(msv2_nrows: int) -> float:
        """
        Account for the indices produced in calc_indx_for_row_split():
        the dominating ones are: tidxs, bidxs, didxs.

        In terms of amount of memory represented by this term relative to the
        total, it becomes relevant proportionally to the ratio between
           nrows / (chans x pols)
        - for example LOFAR long scans/partitions with few channels,
        but its value is independent from # chans, pols.
        """
        item_size = 8
        # 3 are: tidxs, bidxs, didxs
        return msv2_nrows * 3 * item_size

    def calculate_term_other_msv2_indices(msv2_nrows: int) -> float:
        """
        Account for the allocations to load ID, etc. columns from input MSv2.
        The converter needs to load: OBSERVATION_ID, INTERVAL, SCAN_NUMBER.
        These are loaded one after another (allocations do not stack up).
        Also, in most memory profiles these allocations are released once we
        get to create_data_variables(). As such, adding this term will most
        likely lead to overestimation (but adding it for safety).

        Simlarly as with calculate_term_calc_indx_for_row_split() this term
        becomes relevant when the ratio 'nrows / (chans x pols)' is high.
        """
        # assuming float64/int64 in input MSv2, which seems to be the case,
        # except for OBSERVATION_ID (int32)
        item_size = 8
        return msv2_nrows * item_size

    def calculate_term_attrs(size_estimate_main_xds: float) -> float:
        """Rough guess which seems to be more than enough"""
        # could also account for info_dicts (which seem to require typically ~1 MB)
        return 10 * 1024 * 1024

    def calculate_term_sub_xds(size_estimate_main_xds: float) -> float:
        """
        This is still very rough. Just seemingly working for now. Not taking into account the dims
        of the sub-xdss, interpolation options used, etc.
        """
        # Most cases so far 1% seems enough
        return 0.015 * size_estimate_main_xds

    def calculate_term_to_zarr(size_estimate_main_xds: float) -> float:
        """
        The to_zarr call on the main_xds seems to allocate 10s or 100s of MBs, presumably for buffers.
        That adds on top of the expected main_xds size.
        This is currently a very rough extrapolation and is being (mis)used to give a safe up to 5-6%
        overestimation. Perhaps we should drop this term once other sub-xdss are accounted for (and
        this term could be replaced by a similar, smaller but still safe over-estimation percentage).
        """
        return 0.05 * size_estimate_main_xds

    taql_partition = create_taql_query_where(partition)
    taql_main = f"select * from $mtable {taql_partition}"
    with open_table_ro(in_file) as mtable:
        col_names = mtable.colnames()
        with open_query(mtable, taql_main) as tb_tool:
            # Do not feel tempted to rely on nrows. nrows tends to underestimate memory when baselines are missing.
            # For some EVN datasets that can easily underestimate by a 50%
            utimes, _tol = get_utimes_tol(mtable, taql_partition)
            ntimes = len(utimes)
            nbaselines = len(get_baselines(tb_tool))

            # Still, use nrwos for estimations related to sizes of input (MSv2)
            # columns, not sizes of output (MSv4) data vars
            msv2_nrows = tb_tool.nrows()

            sizes_all_data, is_float_data = calculate_term_all_data(
                tb_tool, ntimes, nbaselines
            )

    size_largest_data = np.max(sizes_all_data)
    sum_sizes_data = np.sum(sizes_all_data)
    estimate_main_xds = (
        sum_sizes_data
        + calculate_term_weight_flag(size_largest_data, is_float_data)
        + calculate_term_other_data_vars(ntimes, nbaselines, is_float_data)
    )
    estimate = (
        estimate_main_xds
        + calculate_term_calc_indx_for_row_split(msv2_nrows)
        + calculate_term_other_msv2_indices(msv2_nrows)
        + calculate_term_sub_xds(estimate_main_xds)
        + calculate_term_to_zarr(estimate_main_xds)
    )
    estimate /= GiBYTES_TO_BYTES

    return estimate


def estimate_memory_and_cores_for_partitions(
    in_file: str, partitions: list
) -> tuple[float, int, int]:
    """
    Estimates approximate memory required to convert an MSv2 to MSv4, given
    a predefined set of partitions.
    """
    max_cores = len(partitions)

    size_estimates = [
        estimate_memory_for_partition(in_file, part_description)
        for part_description in partitions
    ]
    max_estimate = np.max(size_estimates) if size_estimates else 0.0

    recommended_cores = np.ceil(max_cores / 4).astype("int")

    return float(max_estimate), int(max_cores), int(recommended_cores)


def convert_and_write_partition(
    in_file: str,
    out_file: str,
    ms_v4_id: Union[int, str],
    partition_info: Dict,
    use_table_iter: bool,
    partition_scheme: str = "ddi_intent_field",
    main_chunksize: Union[Dict, float, None] = None,
    with_pointing: bool = True,
    pointing_chunksize: Union[Dict, float, None] = None,
    pointing_interpolate: bool = False,
    ephemeris_interpolate: bool = False,
    phase_cal_interpolate: bool = False,
    sys_cal_interpolate: bool = False,
    compressor: numcodecs.abc.Codec = numcodecs.Zstd(level=2),
    storage_backend="zarr",
    overwrite: bool = False,
    lofar: bool = False,
):
    """_summary_

    Parameters
    ----------
    in_file : str
        _description_
    out_file : str
        _description_
    intents : str
        _description_
    ddi : int, optional
        _description_, by default 0
    state_ids : _type_, optional
        _description_, by default None
    field_id : int, optional
        _description_, by default None
    main_chunksize : Union[Dict, float, None], optional
        _description_, by default None
    with_pointing: bool, optional
        _description_, by default True
    pointing_chunksize : Union[Dict, float, None], optional
        _description_, by default None
    pointing_interpolate : bool, optional
        _description_, by default None
    ephemeris_interpolate : bool, optional
        _description_, by default None
    phase_cal_interpolate : bool, optional
        _description_, by default None
    sys_cal_interpolate : bool, optional
        _description_, by default None
    compressor : numcodecs.abc.Codec, optional
        _description_, by default numcodecs.Zstd(level=2)
    storage_backend : str, optional
        _description_, by default "zarr"
    overwrite : bool, optional
        _description_, by default False
    lofar : bool, optional
        _description_, by default False

    Returns
    -------
    _type_
        _description_
    """

    taql_where = create_taql_query_where(partition_info)
    table_manager = TableManager(in_file, taql_where)
    ddi = partition_info["DATA_DESC_ID"][0]
    intents = str(partition_info["OBS_MODE"][0])

    start = time.time()
    with table_manager.get_table() as tb_tool:
        if tb_tool.nrows() == 0:
            tb_tool.close()
            return xr.Dataset(), {}, {}

        logger.debug("Starting a real convert_and_write_partition")
        (
            tidxs,
            bidxs,
            didxs,
            baseline_ant1_id,
            baseline_ant2_id,
            utime,
        ) = calc_indx_for_row_split(tb_tool, taql_where)
        time_baseline_shape = (len(utime), len(baseline_ant1_id))
        logger.debug("Calc indx for row split " + str(time.time() - start))

        observation_id = check_if_consistent(
            tb_tool.getcol("OBSERVATION_ID"), "OBSERVATION_ID"
        )

        def get_observation_info(in_file, observation_id, intents):
            generic_observation_xds = load_generic_table(
                in_file,
                "OBSERVATION",
                taql_where=f" where (ROWID() IN [{str(observation_id)}])",
            )

            if intents == "None":
                intents = "obs_" + str(observation_id)

            return generic_observation_xds["TELESCOPE_NAME"].values[0], intents

        telescope_name, intents = get_observation_info(in_file, observation_id, intents)

        start = time.time()
        xds = xr.Dataset(
            attrs={
                "creation_date": datetime.datetime.now(
                    datetime.timezone.utc
                ).isoformat(),
                "xradio_version": importlib.metadata.version("xradio"),
                "schema_version": "4.0.-9989",
                "type": "visibility",
            }
        )

<<<<<<< HEAD
        # interval = check_if_consistent(tb_tool.getcol("INTERVAL"), "INTERVAL")
        interval = tb_tool.getcol("INTERVAL")

        interval_unique = unique_1d(interval)
        if len(interval_unique) > 1:
            logger.debug(
                "Integration time (interval) not consitent in partition, using median."
=======
            start = time.time()
            xds = xr.Dataset(
                attrs={
                    "schema_version": MSV4_SCHEMA_VERSION,
                    "creator": {
                        "software_name": "xradio",
                        "version": importlib.metadata.version("xradio"),
                    },
                    "creation_date": datetime.datetime.now(
                        datetime.timezone.utc
                    ).isoformat(),
                    "type": "visibility",
                }
>>>>>>> 3538b4ff
            )
            interval = np.median(interval)
        else:
            interval = interval_unique[0]

        scan_id = np.full(time_baseline_shape, -42, dtype=int)
        scan_id[tidxs, bidxs] = tb_tool.getcol("SCAN_NUMBER")
        scan_id = np.max(scan_id, axis=1)

        xds = create_coordinates(
            xds,
            in_file,
            ddi,
            utime,
            interval,
            baseline_ant1_id,
            baseline_ant2_id,
            scan_id,
        )
        logger.debug("Time create coordinates " + str(time.time() - start))

        start = time.time()
        main_chunksize = parse_chunksize(main_chunksize, "main", xds)
        create_data_variables(
            in_file,
            xds,
            table_manager,
            time_baseline_shape,
            tidxs,
            bidxs,
            didxs,
            use_table_iter,
            lofar,
            main_chunksize,
        )

        # Add data_groups
        xds, is_single_dish = add_data_groups(xds)
        xds = add_missing_data_var_attrs(xds)

        if (
            "WEIGHT" not in xds.data_vars
        ):  # Some single dish datasets don't have WEIGHT.
            if is_single_dish:
                xds["WEIGHT"] = xr.DataArray(
                    np.ones(xds.SPECTRUM.shape, dtype=np.float64),
                    dims=xds.SPECTRUM.dims,
                )
            else:
                xds["WEIGHT"] = xr.DataArray(
                    np.ones(xds.VISIBILITY.shape, dtype=np.float64),
                    dims=xds.VISIBILITY.dims,
                )

        logger.debug("Time create data variables " + str(time.time() - start))

        # To constrain the time range to load (in pointing, ephemerides, phase_cal data_vars)
        time_min_max = find_min_max_times(tb_tool, taql_where)

        # Create ant_xds
        start = time.time()
        feed_id = unique_1d(
            np.concatenate(
                [
                    unique_1d(tb_tool.getcol("FEED1")),
                    unique_1d(tb_tool.getcol("FEED2")),
                ]
            )
        )
        antenna_id = unique_1d(
            np.concatenate(
                [xds["baseline_antenna1_id"].data, xds["baseline_antenna2_id"].data]
            )
        )

        ant_xds = create_antenna_xds(
            in_file,
            xds.frequency.attrs["spectral_window_id"],
            antenna_id,
            feed_id,
            telescope_name,
            xds.polarization,
        )
        logger.debug("Time antenna xds  " + str(time.time() - start))

        start = time.time()
        gain_curve_xds = create_gain_curve_xds(
            in_file, xds.frequency.attrs["spectral_window_id"], ant_xds
        )
        logger.debug("Time gain_curve xds  " + str(time.time() - start))

        start = time.time()
        if phase_cal_interpolate:
            phase_cal_interp_time = xds.time.values
        else:
            phase_cal_interp_time = None
        phase_calibration_xds = create_phase_calibration_xds(
            in_file,
            xds.frequency.attrs["spectral_window_id"],
            ant_xds,
            time_min_max,
            phase_cal_interp_time,
        )
        logger.debug("Time phase_calibration xds  " + str(time.time() - start))

        # Create system_calibration_xds
        start = time.time()
        if sys_cal_interpolate:
            sys_cal_interp_time = xds.time.values
        else:
            sys_cal_interp_time = None
        system_calibration_xds = create_system_calibration_xds(
            in_file,
            xds.frequency,
            ant_xds,
            sys_cal_interp_time,
        )
        logger.debug("Time system_calibation " + str(time.time() - start))

        # Change antenna_ids to antenna_names
        with_antenna_partitioning = "ANTENNA1" in partition_info
        xds = antenna_ids_to_names(
            xds, ant_xds, is_single_dish, with_antenna_partitioning
        )
        # but before, keep the name-id arrays, we need them for the pointing and weather xds
        ant_xds_name_ids = ant_xds["antenna_name"].set_xindex("antenna_id")
        ant_xds_station_name_ids = ant_xds["station"].set_xindex("antenna_id")
        # No longer needed after converting to name.
        ant_xds = ant_xds.drop_vars("antenna_id")

        # Create weather_xds
        start = time.time()
        weather_xds = create_weather_xds(in_file, ant_xds_station_name_ids)
        logger.debug("Time weather " + str(time.time() - start))

        # Create pointing_xds
        pointing_xds = xr.Dataset()
        if with_pointing:
            start = time.time()
            if pointing_interpolate:
                pointing_interp_time = xds.time
            else:
                pointing_interp_time = None
            pointing_xds = create_pointing_xds(
                in_file, ant_xds_name_ids, time_min_max, pointing_interp_time
            )
            pointing_chunksize = parse_chunksize(
                pointing_chunksize, "pointing", pointing_xds
            )
            add_encoding(pointing_xds, compressor=compressor, chunks=pointing_chunksize)
            logger.debug(
                "Time pointing (with add compressor and chunking) "
                + str(time.time() - start)
            )

        start = time.time()

        # Time and frequency should always be increasing
        if len(xds.frequency) > 1 and xds.frequency[1] - xds.frequency[0] < 0:
            xds = xds.sel(frequency=slice(None, None, -1))

        if len(xds.time) > 1 and xds.time[1] - xds.time[0] < 0:
            xds = xds.sel(time=slice(None, None, -1))

        # Create field_and_source_xds (combines field, source and ephemeris data into one super dataset)
        start = time.time()
        if ephemeris_interpolate:
            ephemeris_interp_time = xds.time.values
        else:
            ephemeris_interp_time = None

        # if "FIELD_ID" not in partition_scheme:
        #     field_id = np.full(time_baseline_shape, -42, dtype=int)
        #     field_id[tidxs, bidxs] = tb_tool.getcol("FIELD_ID")
        #     field_id = np.max(field_id, axis=1)
        #     field_times = utime
        # else:
        #     field_id = check_if_consistent(tb_tool.getcol("FIELD_ID"), "FIELD_ID")
        #     field_times = None

        field_id = np.full(
            time_baseline_shape, -42, dtype=int
        )  # -42 used for missing baselines
        field_id[tidxs, bidxs] = tb_tool.getcol("FIELD_ID")
        field_id = np.max(field_id, axis=1)
        field_times = xds.time.values

        # col_unique = unique_1d(col)
        # assert len(col_unique) == 1, col_name + " is not consistent."
        # return col_unique[0]

        field_and_source_xds, source_id, _num_lines, field_names = (
            create_field_and_source_xds(
                in_file,
                field_id,
                xds.frequency.attrs["spectral_window_id"],
                field_times,
                is_single_dish,
                time_min_max,
                ephemeris_interpolate,
            )
        )

        logger.debug("Time field_and_source_xds " + str(time.time() - start))

        xds = fix_uvw_frame(xds, field_and_source_xds, is_single_dish)
        xds = xds.assign_coords({"field_name": ("time", field_names)})

        partition_info_misc_fields = {
            "scan_name": xds.coords["scan_name"].data,
            "intents": intents,
            "taql_where": taql_where,
        }
        if with_antenna_partitioning:
            partition_info_misc_fields["antenna_name"] = xds.coords[
                "antenna_name"
            ].data[0]
        info_dicts = create_info_dicts(
            in_file, xds, field_and_source_xds, partition_info_misc_fields, tb_tool
        )
        xds.attrs.update(info_dicts)

        # xds ready, prepare to write
        start = time.time()
        add_encoding(xds, compressor=compressor, chunks=main_chunksize)
        logger.debug("Time add compressor and chunk " + str(time.time() - start))

        file_name = os.path.join(
            out_file,
            pathlib.Path(in_file).name.replace(".ms", "") + "_" + str(ms_v4_id),
        )

        if overwrite:
            mode = "w"
        else:
            mode = "w-"

        if is_single_dish:
            xds.attrs["type"] = "spectrum"
            xds = xds.drop_vars(["UVW"])
            del xds["uvw_label"]
        else:
            if any("WVR" in s for s in intents):
                xds.attrs["type"] = "wvr"
            else:
<<<<<<< HEAD
                xds.attrs["type"] = "visibility"

        import sys

        start = time.time()
        if storage_backend == "zarr":
            xds.to_zarr(store=os.path.join(file_name, "correlated_xds"), mode=mode)
            ant_xds.to_zarr(store=os.path.join(file_name, "antenna_xds"), mode=mode)
            for group_name in xds.attrs["data_groups"]:
                field_and_source_xds.to_zarr(
                    store=os.path.join(file_name, f"field_and_source_xds_{group_name}"),
                    mode=mode,
                )
=======
                if xds.attrs["processor_info"]["type"] == "RADIOMETER":
                    xds.attrs["type"] = "radiometer"
                else:
                    xds.attrs["type"] = "visibility"

            import sys

            start = time.time()
            if storage_backend == "zarr":
                xds.to_zarr(store=os.path.join(file_name, "correlated_xds"), mode=mode)
                ant_xds.to_zarr(store=os.path.join(file_name, "antenna_xds"), mode=mode)
                for group_name in xds.attrs["data_groups"]:
                    field_and_source_xds.to_zarr(
                        store=os.path.join(
                            file_name, f"field_and_source_xds_{group_name}"
                        ),
                        mode=mode,
                    )
>>>>>>> 3538b4ff

            if with_pointing and len(pointing_xds.data_vars) > 0:
                pointing_xds.to_zarr(
                    store=os.path.join(file_name, "pointing_xds"), mode=mode
                )

            if system_calibration_xds:
                system_calibration_xds.to_zarr(
                    store=os.path.join(file_name, "system_calibration_xds"),
                    mode=mode,
                )

            if gain_curve_xds:
                gain_curve_xds.to_zarr(
                    store=os.path.join(file_name, "gain_curve_xds"), mode=mode
                )

            if phase_calibration_xds:
                phase_calibration_xds.to_zarr(
                    store=os.path.join(file_name, "phase_calibration_xds"),
                    mode=mode,
                )

            if weather_xds:
                weather_xds.to_zarr(
                    store=os.path.join(file_name, "weather_xds"), mode=mode
                )

        elif storage_backend == "netcdf":
            # xds.to_netcdf(path=file_name+"/MAIN", mode=mode) #Does not work
            raise
        logger.debug("Write data  " + str(time.time() - start))

    # logger.info("Saved ms_v4 " + file_name + " in " + str(time.time() - start_with) + "s")


def antenna_ids_to_names(
    xds: xr.Dataset,
    ant_xds: xr.Dataset,
    is_single_dish: bool,
    with_antenna_partitioning,
) -> xr.Dataset:
    """
    Turns the antenna_ids that we get from MSv2 into MSv4 antenna_name

    Parameters
    ----------
    xds: xr.Dataset
        A main xds (MSv4)
    ant_xds: xr.Dataset
        The antenna_xds for this MSv4
    is_single_dish: bool
        Whether a single-dish ("spectrum" data) dataset
    with_antenna_partitioning: bool
        Whether the MSv4 partitions include the antenna axis => only
        one antenna (and implicitly one 'baseline' - auto-correlation)

    Returns
    ----------
    xr.Dataset
        The main xds with antenna_id replaced with antenna_name
    """
    ant_xds = ant_xds.set_xindex(
        "antenna_id"
    )  # Allows for non-dimension coordinate selection.

    if not is_single_dish:  # Interferometer
        xds["baseline_antenna1_id"].data = ant_xds["antenna_name"].sel(
            antenna_id=xds["baseline_antenna1_id"].data
        )
        xds["baseline_antenna2_id"].data = ant_xds["antenna_name"].sel(
            antenna_id=xds["baseline_antenna2_id"].data
        )
        xds = xds.rename(
            {
                "baseline_antenna1_id": "baseline_antenna1_name",
                "baseline_antenna2_id": "baseline_antenna2_name",
            }
        )
    else:
        if not with_antenna_partitioning:
            # baseline_antenna1_id will be removed soon below, but it is useful here to know the actual antenna_ids,
            # as opposed to the baseline_ids which can mismatch when data is missing for some antennas
            xds["baseline_id"] = ant_xds["antenna_name"].sel(
                antenna_id=xds["baseline_antenna1_id"]
            )
        else:
            xds["baseline_id"] = ant_xds["antenna_name"]

        unwanted_coords_from_ant_xds = [
            "antenna_id",
            "antenna_name",
            "mount",
            "station",
        ]
        for unwanted_coord in unwanted_coords_from_ant_xds:
            xds = xds.drop_vars(unwanted_coord)

        # Rename a dim coord started generating warnings (index not re-created). Swap dims, create coord
        # https://github.com/pydata/xarray/pull/6999
        xds = xds.swap_dims({"baseline_id": "antenna_name"})
        xds = xds.assign_coords({"antenna_name": xds["baseline_id"].data})
        xds = xds.drop_vars("baseline_id")

        # drop more vars that seem unwanted in main_sd_xds, but there shouuld be a better way
        # of not creating them in the first place
        unwanted_coords_sd = ["baseline_antenna1_id", "baseline_antenna2_id"]
        for unwanted_coord in unwanted_coords_sd:
            xds = xds.drop_vars(unwanted_coord)

    return xds


def add_group_to_data_groups(
    data_groups: dict, what_group: str, correlated_data_name: str, uvw: bool = True
):
    """
    Adds one correlated_data variable to the data_groups dict.
    A utility function to use when creating/updating data_groups from MSv2 data columns
    / data variables.

    Parameters
    ----------
    data_groups: str
        The data_groups dict of an MSv4 xds. It is updated in-place
    what_group: str
        Name of the data group: "base", "corrected", "model", etc.
    correlated_data_name: str
        Name of the correlated_data var: "VISIBILITY", "VISIBILITY_CORRECTED", "SPECTRUM", etc.
    uvw: bool
        Whether to add a uvw field to the data group (assume True = interferometric data).
    """
    data_groups[what_group] = {
        "correlated_data": correlated_data_name,
        "flag": "FLAG",
        "weight": "WEIGHT",
        "description": f"Data group derived from the data column '{correlated_data_name}' of an MSv2 converted to MSv4",
        "date": datetime.datetime.now(datetime.timezone.utc).isoformat(),
    }
    if uvw:
        data_groups[what_group]["uvw"] = "UVW"


def add_data_groups(xds):
    xds.attrs["data_groups"] = {}

    data_groups = xds.attrs["data_groups"]
    if "VISIBILITY" in xds:
        add_group_to_data_groups(data_groups, "base", "VISIBILITY")

    if "VISIBILITY_CORRECTED" in xds:
        add_group_to_data_groups(data_groups, "corrected", "VISIBILITY_CORRECTED")

    if "VISIBILITY_MODEL" in xds:
        add_group_to_data_groups(data_groups, "model", "VISIBILITY_MODEL")

    is_single_dish = False
    if "SPECTRUM" in xds:
        add_group_to_data_groups(data_groups, "base", "SPECTRUM", False)
        is_single_dish = True

    if "SPECTRUM_MODEL" in xds:
        add_group_to_data_groups(data_groups, "model", "SPECTRUM_MODEL", False)
        is_single_dish = True

    if "SPECTRUM_CORRECTED" in xds:
        add_group_to_data_groups(data_groups, "corrected", "SPECTRUM_CORRECTED", False)
        is_single_dish = True

    return xds, is_single_dish<|MERGE_RESOLUTION|>--- conflicted
+++ resolved
@@ -1060,27 +1060,6 @@
 
         telescope_name, intents = get_observation_info(in_file, observation_id, intents)
 
-        start = time.time()
-        xds = xr.Dataset(
-            attrs={
-                "creation_date": datetime.datetime.now(
-                    datetime.timezone.utc
-                ).isoformat(),
-                "xradio_version": importlib.metadata.version("xradio"),
-                "schema_version": "4.0.-9989",
-                "type": "visibility",
-            }
-        )
-
-<<<<<<< HEAD
-        # interval = check_if_consistent(tb_tool.getcol("INTERVAL"), "INTERVAL")
-        interval = tb_tool.getcol("INTERVAL")
-
-        interval_unique = unique_1d(interval)
-        if len(interval_unique) > 1:
-            logger.debug(
-                "Integration time (interval) not consitent in partition, using median."
-=======
             start = time.time()
             xds = xr.Dataset(
                 attrs={
@@ -1094,7 +1073,15 @@
                     ).isoformat(),
                     "type": "visibility",
                 }
->>>>>>> 3538b4ff
+            )
+
+        # interval = check_if_consistent(tb_tool.getcol("INTERVAL"), "INTERVAL")
+        interval = tb_tool.getcol("INTERVAL")
+
+        interval_unique = unique_1d(interval)
+        if len(interval_unique) > 1:
+            logger.debug(
+                "Integration time (interval) not consitent in partition, using median."
             )
             interval = np.median(interval)
         else:
@@ -1332,16 +1319,15 @@
         else:
             mode = "w-"
 
-        if is_single_dish:
-            xds.attrs["type"] = "spectrum"
-            xds = xds.drop_vars(["UVW"])
-            del xds["uvw_label"]
-        else:
-            if any("WVR" in s for s in intents):
-                xds.attrs["type"] = "wvr"
+            if is_single_dish:
+                xds.attrs["type"] = "spectrum"
+                xds = xds.drop_vars(["UVW"])
+                del xds["uvw_label"]
             else:
-<<<<<<< HEAD
-                xds.attrs["type"] = "visibility"
+                if xds.attrs["processor_info"]["type"] == "RADIOMETER":
+                    xds.attrs["type"] = "radiometer"
+                else:
+                    xds.attrs["type"] = "visibility"
 
         import sys
 
@@ -1354,26 +1340,6 @@
                     store=os.path.join(file_name, f"field_and_source_xds_{group_name}"),
                     mode=mode,
                 )
-=======
-                if xds.attrs["processor_info"]["type"] == "RADIOMETER":
-                    xds.attrs["type"] = "radiometer"
-                else:
-                    xds.attrs["type"] = "visibility"
-
-            import sys
-
-            start = time.time()
-            if storage_backend == "zarr":
-                xds.to_zarr(store=os.path.join(file_name, "correlated_xds"), mode=mode)
-                ant_xds.to_zarr(store=os.path.join(file_name, "antenna_xds"), mode=mode)
-                for group_name in xds.attrs["data_groups"]:
-                    field_and_source_xds.to_zarr(
-                        store=os.path.join(
-                            file_name, f"field_and_source_xds_{group_name}"
-                        ),
-                        mode=mode,
-                    )
->>>>>>> 3538b4ff
 
             if with_pointing and len(pointing_xds.data_vars) > 0:
                 pointing_xds.to_zarr(
