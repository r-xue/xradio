--- conflicted
+++ resolved
@@ -1029,11 +1029,7 @@
                         datetime.timezone.utc
                     ).isoformat(),
                     "xradio_version": importlib.metadata.version("xradio"),
-<<<<<<< HEAD
-                    "schema_version": "4.0.-9993",
-=======
                     "schema_version": "4.0.-9992",
->>>>>>> 5cb15c79
                     "type": "visibility",
                 }
             )
