import os
import time
from typing import Tuple, Union

import numpy as np
import xarray as xr

import toolviper.utils.logger as logger
from xradio.measurement_set._utils._msv2.msv4_sub_xdss import (
    interpolate_to_time,
    rename_and_interpolate_to_time,
    standard_time_coord_attrs,
)
from xradio.measurement_set._utils._msv2.subtables import subt_rename_ids
from xradio.measurement_set._utils._msv2._tables.read import (
    convert_casacore_time_to_mjd,
    make_taql_where_between_min_max,
    load_generic_table,
)
from xradio._utils.list_and_array import cast_to_str
from xradio._utils.coord_math import (
    convert_to_si_units,
    add_position_offsets,
    wrap_to_pi,
)

from xradio._utils.list_and_array import (
    check_if_consistent,
    unique_1d,
    to_np_array,
)
from xradio._utils.schema import (
    casacore_to_msv4_measure_type,
    column_description_casacore_to_msv4_measure,
    convert_generic_xds_to_xradio_schema,
)


def create_field_and_source_xds(
    in_file: str,
    field_id: list,
    spectral_window_id: int,
    field_times: list,
    is_single_dish: bool,
    time_min_max: Tuple[np.float64, np.float64],
<<<<<<< HEAD
    ephemeris_interp_time: Union[xr.DataArray, None] = None,
) -> tuple[xr.Dataset, np.ndarray, int]:
=======
    ephemeris_interpolate: bool = True,
) -> tuple[xr.Dataset, int]:
>>>>>>> 67e495d9
    """
    Create a field and source xarray dataset (xds) from the given input file, field ID, and spectral window ID.
    Data is extracted from the FIELD and SOURCE tables and if there is ephemeris data, it is also extracted.
    field_id will only be guaranteed to be a list of length 1 when partition_scheme does not include "FIELD_ID".

    Parameters:
    ----------
    in_file : str
        The path to the input file.
    field_id : list of int
        The field ids to select.
    spectral_window_id : int
        The ID of the spectral window.
    field_times: list
        Time data for field. It is the same as the time axis in the main MSv4 dataset.
    is_single_dish: bool
        whether the main xds has single-dish (SPECTRUM) data
    time_min_max : Tuple[np.float64, np.float46]
        Min / max times to constrain loading (usually to the time range relevant to an MSv4)
    ephemeris_interpolate : bool
        If true ephemeris data is interpolated to the main MSv4 time axis given in field_times.

    Returns:
    -------
    field_and_source_xds : xr.Dataset
        The xarray dataset containing the field and source information.
    source_id : np.ndarray[int]
        Source ID(s) corresponding to the field(s)
    num_lines : int
        Sum of num_lines for all unique sources.
    """

    start_time = time.time()

    field_and_source_xds = xr.Dataset(attrs={"type": "field_and_source"})

    (
        field_and_source_xds,
        ephemeris_path,
        ephemeris_table_name,
        source_id,
        field_names,
    ) = extract_field_info_and_check_ephemeris(
        field_and_source_xds, in_file, field_id, field_times, is_single_dish
    )

    field_and_source_xds, num_lines = extract_source_info(
        field_and_source_xds, in_file, source_id, spectral_window_id
    )

    if field_and_source_xds.attrs["type"] == "field_and_source_ephemeris":
        field_and_source_xds = extract_ephemeris_info(
            field_and_source_xds,
            ephemeris_path,
            ephemeris_table_name,
            is_single_dish,
            time_min_max,
            field_times,
            field_names,
            ephemeris_interpolate,
        )

    logger.debug(
        f"create_field_and_source_xds() execution time {time.time() - start_time:0.2f} s"
    )

    # # Check if we can drop time axis. The phase centers are repeated.
    # if field_times is not None:
    #     if is_single_dish:
    #         center_dv = "FIELD_REFERENCE_CENTER"
    #     else:
    #         center_dv = "FIELD_PHASE_CENTER"

    #     if np.unique(field_and_source_xds[center_dv], axis=0).shape[0] == 1:
    #         field_and_source_xds = field_and_source_xds.isel(time=0).drop_vars("time")

    return field_and_source_xds, source_id, num_lines, field_names


def extract_ephemeris_info(
    xds,
    path,
    table_name,
    is_single_dish,
    time_min_max: Tuple[np.float64, np.float64],
    interp_time: Union[xr.DataArray, None],
    field_names: list,
    ephemeris_interpolate: bool = True,
):
    """
    Extracts ephemeris information from the given path and table name and adds it to the xarray dataset.

    Parameters:
    ----------
    xds : xr.Dataset
        The xarray dataset to which the ephemeris information will be added.
    path : str
        The path to the input file.
    table_name : str
        The name of the ephemeris table.
    time_min_max : Tuple[np.float46, np.float64]
        Min / max times to constrain loading (usually to the time range relevant to an MSv4)
    interp_time : Union[xr.DataArray, None]
        Time axis to interpolate the data vars to (usually main MSv4 time)

    Returns:
    -------
    xds : xr.Dataset
        The xarray dataset with the added ephemeris information.
    """
    # The JPL-Horizons ephemeris table implementation in CASA does not follow the standard way of defining measures.
    # Consequently a lot of hardcoding is needed to extract the information.
    # https://casadocs.readthedocs.io/en/latest/notebooks/external-data.html

    # Only read data between the min and max times of the visibility data in the MSv4.
    min_max_mjd = (
        convert_casacore_time_to_mjd(time_min_max[0]),
        convert_casacore_time_to_mjd(time_min_max[1]),
    )
    taql_time_range = make_taql_where_between_min_max(
        min_max_mjd, path, table_name, "MJD"
    )
    ephemeris_xds = load_generic_table(
        path, table_name, timecols=["MJD"], taql_where=taql_time_range
    )

    assert (
        len(ephemeris_xds.ephemeris_id) == 1
    ), "Non standard ephemeris table. Only a single ephemeris is allowed per MSv4."
    ephemeris_xds = ephemeris_xds.isel(
        ephemeris_id=0
    )  # Collapse the ephemeris_id dimension.
    # Data variables  ['time', 'RA', 'DEC', 'Rho', 'RadVel', 'NP_ang', 'NP_dist', 'DiskLong', 'DiskLat', 'Sl_lon', 'Sl_lat', 'r', 'rdot', 'phang']

    # Get meta data.
    ephemeris_meta = ephemeris_xds.attrs["other"]["msv2"]["ctds_attrs"]
    ephemeris_column_description = ephemeris_xds.attrs["other"]["msv2"]["ctds_attrs"][
        "column_descriptions"
    ]

    assert (
        ephemeris_meta["obsloc"] == "GEOCENTRIC"
    ), "Only geocentric observer ephemeris are supported."

    if "posrefsys" in ephemeris_meta:
        # Note the phase center can be given as "J2000" or "J2000.0"
        ref_frame = (
            ephemeris_meta["posrefsys"]
            .replace("ICRF/", "", 1)
            .replace("J2000.0", "J2000", 1)
        )
        if ref_frame in casacore_to_msv4_measure_type["direction"].get("Ref_map", {}):
            ref_frame = casacore_to_msv4_measure_type["direction"]["Ref_map"][ref_frame]
        else:
            logger.debug(
                f"Unrecognized casacore direction reference frame found in posrefsys: {ref_frame}"
            )
        sky_coord_frame = ref_frame.lower()
    else:
        sky_coord_frame = "icrs"  # We will have to just assume this.

    # Find out witch keyword is used for units (UNIT/QuantumUnits)
    if "UNIT" in ephemeris_column_description["RA"]["keywords"]:
        unit_keyword = "UNIT"
    else:
        unit_keyword = "QuantumUnits"

    temp_xds = xr.Dataset()

    # Add mandatory data: OBSERVER_POSITION
    observer_position = [
        ephemeris_meta["GeoLong"],
        ephemeris_meta["GeoLat"],
        ephemeris_meta["GeoDist"],
    ]
    temp_xds["OBSERVER_POSITION"] = xr.DataArray(
        observer_position, dims=["ellipsoid_pos_label"]
    )
    temp_xds["OBSERVER_POSITION"].attrs.update(
        {
            "type": "location",
            "units": ["deg", "deg", "m"],
            "data": observer_position,
            "frame": "WGS84",
            "origin_object_name": "Earth",
            "coordinate_system": ephemeris_meta["obsloc"].lower(),
        }
    )  # I think the units are ['deg','deg','m'] and 'WGS84'.

    # Add (optional) data: SOURCE_LOCATION (POSITION / sky_pos_label)
    temp_xds["SOURCE_LOCATION"] = xr.DataArray(
        np.column_stack(
            (
                ephemeris_xds["RA"].data,
                ephemeris_xds["DEC"].data,
                ephemeris_xds["Rho"].data,
            )
        ),
        dims=["time_ephemeris", "sky_pos_label"],
    )
    # Have to use cast_to_str because the ephemeris table units are not consistently in a list or a string.
    sky_coord_units = [
        cast_to_str(ephemeris_column_description["RA"]["keywords"][unit_keyword]),
        cast_to_str(ephemeris_column_description["DEC"]["keywords"][unit_keyword]),
        cast_to_str(ephemeris_column_description["Rho"]["keywords"][unit_keyword]),
    ]
    temp_xds["SOURCE_LOCATION"].attrs.update(
        {"type": "sky_coord", "frame": sky_coord_frame, "units": sky_coord_units}
    )

    # Convert a few columns/variables that can be converted with standard
    # convert_generic_xds_to_xradio_schema().
    # Metadata has to be fixed manually. Alternatively, issues like
    # UNIT/QuantumUnits issue could be handled in convert_generic_xds_to_xradio_schema,
    # but for now preferring not to pollute that function.
    time_ephemeris_dim = ["time_ephemeris"]
    to_new_data_variables = {
        # mandatory: SOURCE_RADIAL_VELOCITY
        "RadVel": ["SOURCE_RADIAL_VELOCITY", time_ephemeris_dim],
        # optional: data NORTH_POLE_POSITION_ANGLE and NORTH_POLE_ANGULAR_DISTANCE
        "NP_ang": ["NORTH_POLE_POSITION_ANGLE", time_ephemeris_dim],
        "NP_dist": ["NORTH_POLE_ANGULAR_DISTANCE", time_ephemeris_dim],
        # optional: HELIOCENTRIC_RADIAL_VELOCITY
        "rdot": ["HELIOCENTRIC_RADIAL_VELOCITY", time_ephemeris_dim],
        # optional: OBSERVER_PHASE_ANGLE
        "phang": ["OBSERVER_PHASE_ANGLE", time_ephemeris_dim],
    }
    convert_generic_xds_to_xradio_schema(
        ephemeris_xds, temp_xds, to_new_data_variables, {}
    )

    # Adjust metadata:
    for generic_var_name, msv4_variable_def in to_new_data_variables.items():
        msv4_var_name = msv4_variable_def[0]
        if msv4_var_name in temp_xds:
            temp_xds[msv4_var_name].attrs.update(
                {
                    "type": "quantity",
                    "units": [
                        cast_to_str(
                            ephemeris_column_description[generic_var_name]["keywords"][
                                unit_keyword
                            ]
                        )
                    ],
                }
            )

    # Add optional data: SUB_OBSERVER_DIRECTION and SUB_SOLAR_POSITION
    if "DiskLong" in ephemeris_column_description:
        key_lon = "DiskLong"
        key_lat = "DiskLat"
    else:
        key_lon = "diskLong"
        key_lat = "diskLat"

    if key_lon in ephemeris_xds.data_vars:
        temp_xds["SUB_OBSERVER_DIRECTION"] = xr.DataArray(
            np.column_stack(
                (
                    ephemeris_xds[key_lon].data,
                    ephemeris_xds[key_lat].data,
                    np.zeros(ephemeris_xds[key_lon].shape),
                )
            ),
            dims=["time_ephemeris", "ellipsoid_pos_label"],
        )

        temp_xds["SUB_OBSERVER_DIRECTION"].attrs.update(
            {
                "type": "location",
                "frame": "Undefined",
                "origin_object_name": ephemeris_meta["NAME"],
                "coordinate_system": "planetodetic",
                "units": [
                    cast_to_str(
                        ephemeris_column_description[key_lon]["keywords"][unit_keyword]
                    ),
                    cast_to_str(
                        ephemeris_column_description[key_lat]["keywords"][unit_keyword]
                    ),
                    "m",
                ],
            }
        )

    if "SI_lon" in ephemeris_xds.data_vars:
        temp_xds["SUB_SOLAR_POSITION"] = xr.DataArray(
            np.column_stack(
                (
                    ephemeris_xds["SI_lon"].data,
                    ephemeris_xds["SI_lat"].data,
                    ephemeris_xds["r"].data,
                )
            ),
            dims=["time_ephemeris", "ellipsoid_pos_label"],
        )
        temp_xds["SUB_SOLAR_POSITION"].attrs.update(
            {
                "type": "location",
                "frame": "Undefined",
                "origin_object_name": "Sun",
                "coordinate_system": "planetodetic",
                "units": [
                    cast_to_str(
                        ephemeris_column_description["SI_lon"]["keywords"][unit_keyword]
                    ),
                    cast_to_str(
                        ephemeris_column_description["SI_lat"]["keywords"][unit_keyword]
                    ),
                    cast_to_str(
                        ephemeris_column_description["r"]["keywords"][unit_keyword]
                    ),
                ],
            }
        )

    # We are using the "time_ephemeris" label because it might not match the optional time axis of the source and field info. If ephemeris_interpolate=True then rename it to time.
    coords = {
        "ellipsoid_pos_label": ["lon", "lat", "dist"],
        "time_ephemeris": ephemeris_xds["time"].data,
        "sky_pos_label": ["ra", "dec", "dist"],
    }
    temp_xds = temp_xds.assign_coords(coords)
    temp_xds["time_ephemeris"].attrs.update(standard_time_coord_attrs)

    # Convert to si units
    temp_xds = convert_to_si_units(temp_xds)

    # interpolate if ephemeris_interpolate/interp_time=True, and rename time_ephemeris=>time
    if ephemeris_interpolate:
        temp_xds = rename_and_interpolate_to_time(
            temp_xds, "time_ephemeris", interp_time, "field_and_source_xds"
        )
        source_location_interp = temp_xds["SOURCE_LOCATION"]
    else:
        source_location_interp = interpolate_to_time(
            temp_xds["SOURCE_LOCATION"],
            interp_time,
            "field_and_source_xds",
            "time_ephemeris",
        )

    xds = xr.merge([xds, temp_xds])

    # Add the SOURCE_LOCATION to the FIELD_PHASE_CENTER or FIELD_REFERENCE_CENTER. Ephemeris obs: When loaded from the MSv2 field table the FIELD_REFERENCE_CENTER or FIELD_PHASE_CENTER only contain an offset from the SOURCE_LOCATION.
    # We also need to add a distance dimension to the FIELD_PHASE_CENTER or FIELD_REFERENCE_CENTER to match the SOURCE_LOCATION.
    # FIELD_PHASE_CENTER is used for interferometer data and FIELD_REFERENCE_CENTER is used for single dish data.
    if is_single_dish:
        center_dv = "FIELD_REFERENCE_CENTER"
    else:
        center_dv = "FIELD_PHASE_CENTER"

    xds = xds.sel(field_name=field_names)  # Expand for all times in ms
    xds = xds.assign_coords({"time": ("field_name", interp_time)})
    xds["time"].attrs.update(standard_time_coord_attrs)
    xds = xds.swap_dims({"field_name": "time"})

    source_location_interp
    field_phase_center = wrap_to_pi(
        xds[center_dv].values + source_location_interp[:, 0:2].values
    )

    field_phase_center = np.column_stack(
        (field_phase_center, np.zeros(xds[center_dv].values.shape[0]))
    )

    field_phase_center[:, -1] = (
        field_phase_center[:, -1] + source_location_interp[:, -1].values
    )

    xds[center_dv] = xr.DataArray(
        field_phase_center,
        dims=["time", "sky_pos_label"],
    )

    # if "time" in xds[center_dv].coords:
    #     assert (
    #         interp_time is not None
    #     ), 'ephemeris_interpolate must be True if there is ephemeris data and multiple fields (this will occur if "FIELD_ID" is not in partition_scheme).'

    #     field_phase_center = wrap_to_pi(
    #         xds[center_dv].values + xds["SOURCE_LOCATION"][:, 0:2].values
    #     )
    #     field_phase_center = np.column_stack(
    #         (field_phase_center, np.zeros(xds[center_dv].values.shape[0]))
    #     )
    #     field_phase_center[:, -1] = (
    #         field_phase_center[:, -1] + xds["SOURCE_LOCATION"][:, -1].values
    #     )

    #     xds[center_dv] = xr.DataArray(
    #         field_phase_center,
    #         dims=[xds["SOURCE_LOCATION"].dims[0], "sky_pos_label"],
    #     )
    # else:
    #     field_phase_center = (
    #         np.append(xds[center_dv].values, 0) + xds["SOURCE_LOCATION"].values
    #     )
    #     field_phase_center[:, 0:2] = wrap_to_pi(field_phase_center[:, 0:2])

    #     xds[center_dv] = xr.DataArray(
    #         field_phase_center,
    #         dims=[xds["SOURCE_LOCATION"].dims[0], "sky_pos_label"],
    #     )

    xds[center_dv].attrs.update(xds["SOURCE_LOCATION"].attrs)

    return xds


def make_line_dims_and_coords(
    source_xds: xr.Dataset, source_id: Union[int, np.ndarray], num_lines: int
) -> tuple[list, dict]:
    """
    Produces the dimensions and coordinates used in data variables related
    to line information (LINE_REST_FREQUENCY, LINE_SYSTEMIC_VELOCITY).

    In the dimensions, "time" is optional. To produce the points of the
    coordinates we need to look into the (optional) TRANSITION column or
    alternatively other columns (DIRECTION) to produce coordinates points of
    appropriate shape, given the "num_lines" "and source_id".

    Parameters:
    ----------
    source_xds: xr.Dataset
        generic source xarray dataset
    source_id: Union[int, np.ndarray]
        source_id of the dataset, when it is an array that indicates the
        presence of the "time" dimension
    num_line: int
        number of lines in the source dataset

    Returns:
    -------
    tuple : tuple[list, dict]
        The dimensions and coordinates to use with line data variables. The
        dimensions are produced as a list of dimension names, and the
        coordinates as a dict for xarray coords.
    """

    # Transition is an optional column and occasionally not populated
    if "TRANSITION" in source_xds.data_vars:
        transition_var_data = source_xds["TRANSITION"].data
    else:
        transition_var_data = np.zeros(source_xds["DIRECTION"].shape, dtype="str")

    # if TRANSITION is left empty (or otherwise incomplete), and num_lines > 1,
    # the data_vars expect a "num_lines" size in the last dimension
    vars_shape = transition_var_data.shape[:-1] + (np.max(num_lines),)
    if transition_var_data.shape == vars_shape:
        coords_lines_data = transition_var_data
    else:
        coords_lines_data = np.broadcast_to(
            transition_var_data, max(transition_var_data.shape, vars_shape)
        )

    line_label_data = np.arange(coords_lines_data.shape[-1]).astype(str)

    line_coords = {
        "line_name": (("field_name", "line_label"), coords_lines_data),
        "line_label": line_label_data,
    }
    line_dims = ["field_name", "line_label"]

    return line_dims, line_coords


def pad_missing_sources(
    source_xds: xr.Dataset, unique_source_ids: np.array
) -> xr.Dataset:
    """
    In some MSs there can be source IDs referenced from the field subtable which do not exist in
    the source table: https://github.com/casangi/xradio/issues/266

    This addresses the issue by padding/filling those IDs with "Unknown"/nan values. Produces a
    source_xds that, in addition to the information loaded for the non-missing source IDs, has
    padding for the IDs that are missing from the input MSv2 source table.
    This function does not need to do anything when unique_source_ids is a single value
    (partitioning by "FIELD_ID" or othwerwise single field/source)

    Parameters:
    ----------
    xds: xr.Dataset
        source dataset to fix/pad missing sources
    unique_source_ids: np.array
        IDs of the sources included in this partition

    Returns:
    -------
    filled_source_xds : xr.Dataset
        source dataset with padding in the originally missing sources
    """

    # Only fill gaps in multi-source xdss. If single source_id, no need to
    if len(unique_source_ids) <= 1:
        return source_xds

    missing_source_ids = [
        source_id
        for source_id in unique_source_ids
        if source_id not in source_xds.coords["SOURCE_ID"]
    ]

    # would like to use the new-ish xr.pad, but it creates issues with indices/coords and is
    # also not free of overheads, as it for example changes all numeric types to float64
    missing_source_xds = xr.full_like(source_xds.isel(SOURCE_ID=0), fill_value=np.nan)
    pad_str = "Unknown"
    pad_str_type = "<U9"
    for var in missing_source_xds.data_vars:
        if np.issubdtype(missing_source_xds.data_vars[var].dtype, np.str_):
            # Avoid truncation to length of previously loaded strings
            missing_source_xds[var] = missing_source_xds[var].astype(
                np.dtype(pad_str_type)
            )
            missing_source_xds[var] = pad_str

    concat_dim = "SOURCE_ID"
    xdss_to_concat = [source_xds]
    for missing_id in missing_source_ids:
        missing_source_xds[concat_dim] = missing_id
        xdss_to_concat.append(missing_source_xds)
    filled_source_xds = xr.concat(xdss_to_concat, concat_dim).sortby(concat_dim)

    return filled_source_xds


def extract_source_info(
    xds: xr.Dataset,
    path: str,
    source_id: Union[int, np.ndarray],
    spectral_window_id: int,
) -> tuple[xr.Dataset, int]:
    """
    Extracts source information from the given path and adds it to the xarray dataset.

    Parameters:
    ----------
    xds : xr.Dataset
        The xarray dataset to which the source information will be added.
    path : str
        The path to the input file.
    source_id : Union[int, np.ndarray]
        The ID of the source.
    spectral_window_id : int
        The ID of the spectral window.

    Returns:
    -------
    xds : xr.Dataset
        The xarray dataset with the added source information.
    num_lines : int
        Sum of num_lines for all unique sources extracted.
    """
    unknown = to_np_array(["Unknown"] * len(source_id))

    coords = {}

    if all(source_id == -1):
        logger.warning(
            f"Source_id is -1. No source information will be included in the field_and_source_xds."
        )
        xds = xds.assign_coords(
            {"source_name": ("field_name", unknown)}
        )  # Need to add this for ps.summary() to work.
        return xds, 0

    if not os.path.isdir(os.path.join(path, "SOURCE")):
        logger.warning(
            f"Could not find SOURCE table for source_id {source_id}. Source information will not be included in the field_and_source_xds."
        )
        xds = xds.assign_coords({"source_name": ("field_name", unknown)})
        return xds, 0

    unique_source_id = unique_1d(source_id)
    taql_where = f"where (SOURCE_ID IN [{','.join(map(str, unique_source_id))}]) AND (SPECTRAL_WINDOW_ID = {spectral_window_id})"

    source_xds = load_generic_table(
        path,
        "SOURCE",
        ignore=["SOURCE_MODEL"],  # Trying to read SOURCE_MODEL causes an error.
        taql_where=taql_where,
    )

    if len(source_xds.data_vars) == 0:  # The source xds is empty.
        logger.warning(
            f"SOURCE table empty for (unique) source_id {unique_source_id} and spectral_window_id {spectral_window_id}."
        )
        xds = xds.assign_coords(
            {"source_name": ("field_name", unknown)}
        )  # Need to add this for ps.summary() to work.
        return xds, 0

    assert (
        len(source_xds.SPECTRAL_WINDOW_ID) == 1
    ), "Can only process source table with a single spectral_window_id for a given MSv4 partition."

    # This source table time is not the same as the time in the field_and_source_xds that is derived from the main MSv4 time axis.
    # The source_id maps to the time axis in the field_and_source_xds. That is why "if len(source_id) == 1" is used to check if there should be a time axis.
    # assert len(source_xds.TIME) <= len(
    #     unique_source_id
    # ), "Can only process source table with a single time entry for a source_id and spectral_window_id."
    if len(source_xds.TIME) > len(unique_source_id):
        logger.warning(
            f"Source table has more than one time entry for a source_id and spectral_window_id. This is not currently supported. Only the first time entry will be used."
        )
        source_xds = source_xds.drop_duplicates("SOURCE_ID", keep="first")

    source_xds = source_xds.isel(TIME=0, SPECTRAL_WINDOW_ID=0, drop=True)
    source_column_description = source_xds.attrs["other"]["msv2"]["ctds_attrs"][
        "column_descriptions"
    ]

    source_xds = pad_missing_sources(source_xds, unique_source_id)

    # Get source name (the time axis is optional and will probably be required if the partition scheme does not include 'FIELD_ID' or 'SOURCE_ID'.).
    # Note again that this optional time axis has nothing to do with the original time axis in the source table that we drop.
    # if len(source_id) == 1:
    #     source_xds = source_xds.sel(SOURCE_ID=source_id[0])
    #     coords["source_name"] = (
    #         source_xds["NAME"].values.item() + "_" + str(source_id[0])
    #     )
    #     direction_dims = ["sky_dir_label"]
    #     # coords["source_id"] = source_id[0]
    # else:

    source_xds = source_xds.sel(SOURCE_ID=source_id)
    coords["source_name"] = (
        "field_name",
        np.char.add(source_xds["NAME"].data, np.char.add("_", source_id.astype(str))),
    )
    direction_dims = ["field_name", "sky_dir_label"]
    # coords["source_id"] = ("time", source_id)

    is_ephemeris = xds.attrs["type"] == "field_and_source_ephemeris"
    # If ephemeris data is present we ignore the SOURCE_DIRECTION in the source table.
    if not is_ephemeris:
        direction_msv2_col = "DIRECTION"
        msv4_measure = column_description_casacore_to_msv4_measure(
            source_column_description[direction_msv2_col]
        )

        msv2_direction_dims = source_xds[direction_msv2_col].dims
        if (
            len(msv2_direction_dims) == len(direction_dims) + 1
            and "dim_1" in msv2_direction_dims
            and "dim_2" in msv2_direction_dims
        ):
            # CASA simulator produces transposed direction values, adding an
            # unexpected dimension. Drop it (https://github.com/casangi/xradio/issues/#196)
            direction_var = source_xds[direction_msv2_col].isel(dim_1=0, drop=True)
        else:
            direction_var = source_xds[direction_msv2_col]

        # SOURCE_LOCATION (DIRECTION / sky_dir_label)
        location_msv4_measure = column_description_casacore_to_msv4_measure(
            source_column_description[direction_msv2_col]
        )
        xds["SOURCE_LOCATION"] = xr.DataArray(
            direction_var.data, dims=direction_dims, attrs=location_msv4_measure
        )

    # Do we have line data:
    if source_xds["NUM_LINES"].data.ndim == 0:
        num_lines = np.array([source_xds["NUM_LINES"].data.item()])
    else:
        num_lines = source_xds["NUM_LINES"].data

    if any(num_lines > 0):
        line_dims, line_coords = make_line_dims_and_coords(
            source_xds, source_id, num_lines
        )

        xds = xds.assign_coords(line_coords)

        to_new_data_variables = {
            "REST_FREQUENCY": ["LINE_REST_FREQUENCY", line_dims],
            "SYSVEL": ["LINE_SYSTEMIC_VELOCITY", line_dims],
        }
        to_new_coords = {
            "TIME": ["field_name", ["field_name"]],
        }
        convert_generic_xds_to_xradio_schema(
            source_xds, xds, to_new_data_variables, to_new_coords
        )

    # Need to add doppler info if present. Add check.
    try:
        doppler_xds = load_generic_table(
            path,
            "DOPPLER",
        )
        assert (
            False
        ), "Doppler table present. Please open an issue on https://github.com/casangi/xradio/issues so that we can add support for this."
    except:
        pass

    xds = xds.assign_coords(coords)

    _, unique_source_ids_indices = np.unique(source_xds.SOURCE_ID, return_index=True)

    return xds, np.sum(num_lines[unique_source_ids_indices])


def make_field_dims_and_coords(
    field_xds: xr.Dataset, field_id: Union[int, np.ndarray], field_times: list
) -> tuple[list, dict]:
    """
    Produces the dimensions and coordinates used in the field data variables
    extracted from the MSv2 FIELD subtable (FIELD_PHASE_CENTER/
    FIELD_REFERENCE_CENTER).

    Parameters:
    ----------
    field_xds: xr.Dataset
        generic field xarray dataset
    field_id: Union[int, np.ndarray]
        field_id of the dataset
    field_times:
        Unique times for the dataset (when not partitioning by FIELD_ID)

    Returns:
    -------
    tuple : tuple[list, dict]
        The dimensions and coordinates to use with field data variables. The
        dimensions are produced as a list of dimension names, and the
        coordinates as a dict for xarray coords.
    """

    coords = {"sky_dir_label": ["ra", "dec"]}

    # field_times is the same as the time axis in the main MSv4 dataset and is used if more than one field is present.
    if field_times is not None:
        coords["time"] = field_times
        dims = ["time", "sky_dir_label"]
        coords["field_name"] = (
            "time",
            np.char.add(field_xds["NAME"].data, np.char.add("_", field_id.astype(str))),
        )
        # coords["field_id"] = ("time", field_id)
    else:
        coords["field_name"] = field_xds["NAME"].values.item() + "_" + str(field_id)
        # coords["field_id"] = field_id
        dims = ["field_name", "sky_dir_label"]

    return dims, coords


def extract_field_info_and_check_ephemeris(
    field_and_source_xds: xr.Dataset,
    in_file: str,
    field_id: Union[int, np.ndarray],
    field_times: list,
    is_single_dish: bool,
):
    """
    Create field information and check for ephemeris in the FIELD table folder.

    Parameters:
    ----------
    field_and_source_xds : xr.Dataset
        The xarray dataset to which the field and source information will be added.
    in_file : str
        The path to the input file.
    field_id : Union[int, np.ndarray]
        The ID of the field.
    field_times: list
        Time of the MSv4
    is_single_dish: bool
        Whether to extract single dish (FIELD_REFERENCE_CENTER) info

    Returns:
    -------
    field_and_source_xds : xr.Dataset
        The xarray dataset with the added field and source information.
    ephemeris_path : str
        The path to the ephemeris table.
    ephemeris_table_name : str
        The name of the ephemeris table.
    """

    unique_field_id = unique_1d(
        field_id
    )  # field_ids can be repeated so that the time mapping is correct if there are multiple fields. The load_generic_table required unique field_ids.
    taql_where = f"where (ROWID() IN [{','.join(map(str, unique_field_id))}])"
    field_xds = load_generic_table(
        in_file,
        "FIELD",
        rename_ids=subt_rename_ids["FIELD"],
        taql_where=taql_where,
    )

    assert (
        len(field_xds.poly_id) == 1
    ), "Polynomial field positions not supported. Please open an issue on https://github.com/casangi/xradio/issues so that we can add support for this."

    field_xds = field_xds.isel(poly_id=0, drop=True)

    # field_xds = field_xds.assign_coords({'field_id':field_xds['field_id'].data})
    field_xds = field_xds.assign_coords({"field_id": unique_field_id})
    # field_xds = field_xds.sel(
    #     field_id=to_np_array(field_id), drop=False
    # )  # Make sure field_id match up with time axis (duplicate fields are allowed).
    source_id = to_np_array(field_xds.SOURCE_ID.values)

    ephemeris_table_name = None
    ephemeris_path = None

    # Need to check if ephemeris_id is present and if ephemeris table is present.
    if "EPHEMERIS_ID" in field_xds:
        # Note: this assumes partition_scheme includes "FIELD_ID"
        ephemeris_id = check_if_consistent(field_xds.EPHEMERIS_ID, "EPHEMERIS_ID")

        if ephemeris_id > -1:
            files = os.listdir(os.path.join(in_file, "FIELD"))
            ephemeris_table_name_start = "EPHEM" + str(ephemeris_id)

            ephemeris_name_table_index = [
                i for i in range(len(files)) if ephemeris_table_name_start in files[i]
            ]

            assert len(ephemeris_name_table_index) == 1, (
                "More than one ephemeris table which starts with "
                + ephemeris_table_name_start
            )

            if len(ephemeris_name_table_index) > 0:  # Are there any ephemeris tables.
                e_index = ephemeris_name_table_index[0]
                ephemeris_path = os.path.join(in_file, "FIELD")
                ephemeris_table_name = files[e_index]
                field_and_source_xds.attrs["type"] = "field_and_source_ephemeris"
            else:
                logger.warning(
                    f"Could not find ephemeris table for field_id {field_id}. Ephemeris information will not be included in the field_and_source_xds."
                )
    from xradio._utils.schema import convert_generic_xds_to_xradio_schema

    if is_single_dish:
        to_new_data_variables = {
            "REFERENCE_DIR": [
                "FIELD_REFERENCE_CENTER",
                ["field_name", "sky_dir_label"],
            ],
            "FIELD_ID": ["FIELD_ID", ["field_name"]],
        }
    else:
        to_new_data_variables = {
            "PHASE_DIR": ["FIELD_PHASE_CENTER", ["field_name", "sky_dir_label"]],
            # "DELAY_DIR": ["FIELD_DELAY_CENTER",["field_name", "sky_dir_label"]],
            # "REFERENCE_DIR": ["FIELD_REFERENCE_CENTER",["field_name", "sky_dir_label"]],
        }

    to_new_coords = {
        "NAME": ["field_name", ["field_name"]],
        "field_id": ["field_id", ["field_name"]],
    }

    delay_dir_ref_col = "DelayDir_Ref"
    if field_xds.get(delay_dir_ref_col) is None:
        ref_code = None
    else:
        ref_code = check_if_consistent(
            field_xds.get(delay_dir_ref_col), delay_dir_ref_col
        )

    field_and_source_xds = convert_generic_xds_to_xradio_schema(
        field_xds, field_and_source_xds, to_new_data_variables, to_new_coords, ref_code
    )

    # Some field names are not unique. We need to add the field_id to the field_name to make it unique.
    field_and_source_xds = field_and_source_xds.assign_coords(
        {
            "field_name": np.char.add(
                field_and_source_xds["field_name"].data,
                np.char.add("_", field_and_source_xds["field_id"].astype(str)),
            ),
            "sky_dir_label": ["ra", "dec"],
        }
    )

    temp = field_and_source_xds.set_xindex("field_id")
    field_names = temp.sel(field_id=field_id).field_name.data
    # field_id shouldn ot be in final xds, and no longer needed past this point
    field_and_source_xds = field_and_source_xds.drop_vars("field_id")

    # dims, coords = make_field_dims_and_coords(field_xds, field_id, field_times)

    # if is_single_dish:
    #     field_data_variables = {
    #         "REFERENCE_DIR": "FIELD_REFERENCE_CENTER",
    #     }
    # else:
    #     field_data_variables = {
    #         # "DELAY_DIR": "FIELD_DELAY_CENTER",
    #         "PHASE_DIR": "FIELD_PHASE_CENTER",
    #         # "REFERENCE_DIR": "FIELD_REFERENCE_CENTER",
    #     }

    # field_column_description = field_xds.attrs["other"]["msv2"]["ctds_attrs"][
    #     "column_descriptions"
    # ]

    # delay_dir_ref_col = "DelayDir_Ref"
    # if field_xds.get(delay_dir_ref_col) is None:
    #     delaydir_ref = None
    # else:
    #     delaydir_ref = check_if_consistent(
    #         field_xds.get(delay_dir_ref_col), delay_dir_ref_col
    #     )

    # for generic_name, msv4_name in field_data_variables.items():
    #     msv4_measure = column_description_casacore_to_msv4_measure(
    #         field_column_description[generic_name], ref_code=delaydir_ref
    #     )

    #     print(msv4_name,generic_name,field_xds[generic_name].data.shape,field_xds[generic_name].data)

    #     field_and_source_xds[msv4_name] = xr.DataArray.from_dict(
    #         {
    #             "dims": dims,
    #             "data": list(field_xds[generic_name].data),
    #             "attrs": msv4_measure,
    #         }
    #     )

    #     field_measures_type = "sky_coord"
    #     field_and_source_xds[msv4_name].attrs["type"] = field_measures_type

    # field_and_source_xds = field_and_source_xds.assign_coords(coords)
    # if "time" in field_and_source_xds:
    #     time_column_description = field_xds.attrs["other"]["msv2"]["ctds_attrs"][
    #         "column_descriptions"
    #     ]["TIME"]
    #     time_msv4_measure = column_description_casacore_to_msv4_measure(
    #         time_column_description
    #     )
    #     field_and_source_xds.coords["time"].attrs.update(time_msv4_measure)

    return (
        field_and_source_xds,
        ephemeris_path,
        ephemeris_table_name,
        source_id,
        field_names,
    )<|MERGE_RESOLUTION|>--- conflicted
+++ resolved
@@ -43,13 +43,8 @@
     field_times: list,
     is_single_dish: bool,
     time_min_max: Tuple[np.float64, np.float64],
-<<<<<<< HEAD
-    ephemeris_interp_time: Union[xr.DataArray, None] = None,
+    ephemeris_interpolate: bool = True,
 ) -> tuple[xr.Dataset, np.ndarray, int]:
-=======
-    ephemeris_interpolate: bool = True,
-) -> tuple[xr.Dataset, int]:
->>>>>>> 67e495d9
     """
     Create a field and source xarray dataset (xds) from the given input file, field ID, and spectral window ID.
     Data is extracted from the FIELD and SOURCE tables and if there is ephemeris data, it is also extracted.
