--- conflicted
+++ resolved
@@ -482,38 +482,6 @@
             taql_where=taql_where,
         )
 
-<<<<<<< HEAD
-    # If ephemeris data is present we ignore the SOURCE_DIRECTION.
-    if not is_ephemeris:
-        direction_msv2_col = "DIRECTION"
-        msv2_direction_dims = source_xds[direction_msv2_col].dims
-        if (
-            len(msv2_direction_dims) == len(direction_dims) + 1
-            and "dim_1" in msv2_direction_dims
-            and "dim_2" in msv2_direction_dims
-        ):
-            # CASA simulator produces transposed direction values, adding an
-            # unexpected dimension. Drop it (https://github.com/casangi/xradio/issues/#196)
-            direction_var = source_xds[direction_msv2_col].isel(dim_1=0, drop=True)
-        else:
-            direction_var = source_xds[direction_msv2_col]
-
-        # SOURCE_LOCATION (DIRECTION / sky_dir_label)
-        xds["SOURCE_LOCATION"] = xr.DataArray(direction_var.data, dims=direction_dims)
-        location_msv4_measure = column_description_casacore_to_msv4_measure(
-            source_column_description[direction_msv2_col]
-        )
-
-        xds["SOURCE_LOCATION"].attrs.update(location_msv4_measure)
-
-    # Do we have line data:
-    if source_xds["NUM_LINES"].data.ndim == 0:
-        num_lines = np.array([source_xds["NUM_LINES"].data.item()])
-    else:
-        num_lines = source_xds["NUM_LINES"].data
-
-    if any(num_lines > 0):
-=======
         if len(source_xds.data_vars) == 0:  # The source xds is empty.
             logger.warning(
                 f"SOURCE table empty for (unique) source_id {unique_source_id} and spectral_window_id {spectral_window_id}."
@@ -564,7 +532,6 @@
             msv4_measure = column_description_casacore_to_msv4_measure(
                 source_column_description[direction_msv2_col]
             )
->>>>>>> 91594994
 
             msv2_direction_dims = source_xds[direction_msv2_col].dims
             if (
@@ -583,29 +550,11 @@
             )
             xds["SOURCE_DIRECTION"].attrs.update(msv4_measure)
 
-<<<<<<< HEAD
-        line_label_data = np.arange(coords_lines_data.shape[-1]).astype(str)
-        if len(source_id) == 1:
-            coords_lines = {
-                "line_names": ("line_label", coords_lines_data),
-                "line_label": line_label_data,
-            }
-            xds = xds.assign_coords(coords_lines)
-            line_dims = ["line_label"]
-        else:
-            coords_lines = {
-                "line_names": (("time", "line_label"), coords_lines_data),
-                "line_label": line_label_data,
-            }
-            xds = xds.assign_coords(coords_lines)
-            line_dims = ["time", "line_label"]
-=======
         # Do we have line data:
         if source_xds["NUM_LINES"].data.ndim == 0:
             num_lines = np.array([source_xds["NUM_LINES"].data.item()])
         else:
             num_lines = source_xds["NUM_LINES"].data
->>>>>>> 91594994
 
         if any(num_lines > 0):
 
@@ -653,10 +602,6 @@
                     )
                     xds[msv4_name].attrs.update(msv4_measure)
 
-<<<<<<< HEAD
-    xds = xds.assign_coords(coords)
-    _, unique_source_ids_indices = np.unique(source_xds.SOURCE_ID, return_index=True)
-=======
         # Need to add doppler info if present. Add check.
         try:
             doppler_xds = load_generic_table(
@@ -674,7 +619,6 @@
         _, unique_source_ids_indices = np.unique(
             source_xds.SOURCE_ID, return_index=True
         )
->>>>>>> 91594994
 
         return xds, np.sum(num_lines[unique_source_ids_indices])
     else:
