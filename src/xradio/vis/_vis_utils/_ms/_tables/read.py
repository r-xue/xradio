--- conflicted
+++ resolved
@@ -416,20 +416,17 @@
             logger.debug(f"table is empty: {inpath} {tname}")
             return xr.Dataset(attrs=attrs)
 
-<<<<<<< HEAD
-        if len(ignore) > 0: #This is needed because some SOURCE tables have a SOURCE_MODEL column that is corrupted and this causes the open_query to fail.
-            select_columns = gtable.colnames()
-            select_columns_str = str([item for item in select_columns if item not in ignore])[1:-1].replace("'", "") #Converts an array to a comma sepearted string. For example ['a', 'b', 'c'] to 'a, b, c'.
-            taql_gtable = f"select " + select_columns_str + f" from $gtable {taql_where}"
-        else:
-            taql_gtable = f"select * from $gtable {taql_where}"
+        # if len(ignore) > 0: #This is needed because some SOURCE tables have a SOURCE_MODEL column that is corrupted and this causes the open_query to fail.
+        #     select_columns = gtable.colnames()
+        #     select_columns_str = str([item for item in select_columns if item not in ignore])[1:-1].replace("'", "") #Converts an array to a comma sepearted string. For example ['a', 'b', 'c'] to 'a, b, c'.
+        #     taql_gtable = f"select " + select_columns_str + f" from $gtable {taql_where}"
+        # else:
+        #     taql_gtable = f"select * from $gtable {taql_where}"
             
-        
-=======
         # relatively often broken columns that we do not need
         exclude_pattern = ", !~p/SOURCE_MODEL/"
         taql_gtable = f"select *{exclude_pattern} from $gtable {taql_where or ''}"
->>>>>>> 57885fa6
+
         with open_query(gtable, taql_gtable) as tb_tool:
             if tb_tool.nrows() == 0:
                 logger.debug(
