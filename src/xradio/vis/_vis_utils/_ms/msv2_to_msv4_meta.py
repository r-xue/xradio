--- conflicted
+++ resolved
@@ -30,15 +30,6 @@
 
 # Map casacore measures to astropy
 casacore_to_msv4_measure_type = {
-<<<<<<< HEAD
-    "quanta": {"type": "quantity", "Ref": None},
-    "direction": {"type": "sky_coord", "Ref": "frame"},
-    "epoch": {"type": "time", "Ref": "scale"},
-    "frequency": {"type": "spectral_coord", "Ref": "frame"},
-    "position": {"type": "earth_location", "Ref": "ellipsoid"},
-    "uvw": {"type": "uvw", "Ref": "frame"},
-    "radialvelocity": {"type": "quantity", "Ref": None},
-=======
     "quanta": {
         "type": "quantity",
     },
@@ -66,7 +57,7 @@
         "Ref_map": {"ITRF": "GRS80"},
     },
     "uvw": {"type": "uvw", "Ref": "frame", "Ref_map": {"ITRF": "GRS80"}},
->>>>>>> 6773df84
+    "radialvelocity": {"type": "quantity"},
 }
 
 casa_frequency_frames = [
@@ -133,16 +124,12 @@
             msv4_measure[msv4_measure_conversion["Ref"]] = casa_ref
 
         if msv4_measure["type"] == "time":
-<<<<<<< HEAD
-            msv4_measure["format"] = "UNIX"
+            msv4_measure["format"] = time_format
     elif "QuantumUnits" in casacore_column_description["keywords"]:
         msv4_measure = {
             "type": "quantity",
             "units": list(casacore_column_description["keywords"]["QuantumUnits"]),
         }
-=======
-            msv4_measure["format"] = time_format
->>>>>>> 6773df84
 
     return msv4_measure
 
