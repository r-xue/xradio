import numcodecs
import math
import time
from .._zarr.encoding import add_encoding
from typing import Dict, Union
import graphviper.utils.logger as logger
import os

import numpy as np
import xarray as xr

from casacore import tables
from .msv4_sub_xdss import create_ant_xds, create_pointing_xds, create_weather_xds
from xradio.vis._vis_utils._ms._tables.create_field_and_source_xds import (
    create_field_and_source_xds,
)
from .msv2_to_msv4_meta import (
    column_description_casacore_to_msv4_measure,
    create_attribute_metadata,
    col_to_data_variable_names,
    col_dims,
)
from .partition_queries import create_taql_query
from .subtables import subt_rename_ids
from ._tables.table_query import open_table_ro, open_query
from ._tables.read import (
    convert_casacore_time,
    extract_table_attributes,
    read_col_conversion,
    read_generic_table,
)
from ._tables.read_main_table import get_baselines, get_baseline_indices, get_utimes_tol
from .._utils.stokes_types import stokes_types
from xradio.vis._vis_utils._ms.optimised_functions import unique_1d


def parse_chunksize(
    chunksize: Union[Dict, float, None], xds_type: str, xds: xr.Dataset
) -> Dict[str, int]:
    """
    Parameters
    ----------
    chunksize : Union[Dict, float, None]
        Desired maximum size of the chunks, either as a dict of per-dimension sizes or as
        an amount of memory
    xds_type : str
        whether to use chunking logic for main or pointing datasets
    xds : xr.Dataset
        dataset to calculate best chunking

    Returns
    -------
    Dict[str, int]
        dictionary of chunk sizes (as dim->size)
    """
    if isinstance(chunksize, dict):
        check_chunksize(chunksize, xds_type)
    elif isinstance(chunksize, float):
        chunksize = mem_chunksize_to_dict(chunksize, xds_type, xds)
    elif chunksize is not None:
        raise ValueError(
            f"Chunk size expected as a dict or a float, got: "
            f" {chunksize} (of type {type(chunksize)}"
        )

    return chunksize


def check_chunksize(chunksize: dict, xds_type: str) -> None:
    """
    Rudimentary check of the chunksize parameters to catch obvious errors early before
    more work is done.
    """
    # perphaps start using some TypeDict or/and validator like pydantic?
    if xds_type == "main":
        allowed_dims = [
            "time",
            "baseline_id",
            "antenna_id",
            "frequency",
            "polarization",
        ]
    elif xds_type == "pointing":
        allowed_dims = ["time", "antenna"]

    msg = ""
    for dim in chunksize.keys():
        if dim not in allowed_dims:
            msg += f"dimension {dim} not allowed in {xds_type} dataset:\n"
    if msg:
        raise ValueError(f"Wrong keys found in chunksize: {msg}")


def mem_chunksize_to_dict(
    chunksize: float, xds_type: str, xds: xr.Dataset
) -> Dict[str, int]:
    """
    Given a desired 'chunksize' as amount of memory in GB, calculate best chunk sizes
    for every dimension of an xds.

    Parameters
    ----------
    chunksize : float
        Desired maximum size of the chunks
    xds_type : str
        whether to use chunking logic for main or pointing datasets
    xds : xr.Dataset
        dataset to auto-calculate chunking of its dimensions

    Returns
    -------
    Dict[str, int]
        dictionary of chunk sizes (as dim->size)
    """

    if xds_type == "pointing":
        sizes = mem_chunksize_to_dict_pointing(chunksize, xds)
    elif xds_type == "main":
        sizes = mem_chunksize_to_dict_main(chunksize, xds)
    else:
        raise RuntimeError(f"Unexpected type: {xds_type=}")

    return sizes


GiBYTES_TO_BYTES = 1024 * 1024 * 1024


def mem_chunksize_to_dict_main(chunksize: float, xds: xr.Dataset) -> Dict[str, int]:
    """
    Checks the assumption that all polarizations can be held in memory, at least for one
    data point (one time, one freq, one channel).

    It presently relies on the logic of mem_chunksize_to_dict_main_balanced() to find a
    balanced list of dimension sizes for the chunks

    Assumes these relevant dims: (time, antenna_id/baseline_id, frequency,
    polarization).
    """

    sizeof_vis = itemsize_vis_spec(xds)
    size_all_pols = sizeof_vis * xds.sizes["polarization"]
    if size_all_pols / GiBYTES_TO_BYTES > chunksize:
        raise RuntimeError(
            "Cannot calculate chunk sizes when memory bound ({chunksize}) does not even allow all polarizations in one chunk"
        )

    baseline_or_antenna_id = find_baseline_or_antenna_var(xds)
    total_size = calc_used_gb(xds.sizes, baseline_or_antenna_id, sizeof_vis)

    ratio = chunksize / total_size
    chunked_dims = ["time", baseline_or_antenna_id, "frequency", "polarization"]
    if ratio >= 1:
        result = {dim: xds.sizes[dim] for dim in chunked_dims}
        logger.debug(
            f"{chunksize=} GiB is enough to fully hold {total_size=} GiB (for {xds.sizes=}) in memory in one chunk"
        )
    else:
        xds_dim_sizes = {k: xds.sizes[k] for k in chunked_dims}
        result = mem_chunksize_to_dict_main_balanced(
            chunksize, xds_dim_sizes, baseline_or_antenna_id, sizeof_vis
        )

    return result


def mem_chunksize_to_dict_main_balanced(
    chunksize: float, xds_dim_sizes: dict, baseline_or_antenna_id: str, sizeof_vis: int
) -> Dict[str, int]:
    """
    Assumes the ratio is <1 and all pols can fit in memory (from
    mem_chunksize_to_dict_main()).

    What is kept balanced is the fraction of the total size of every dimension included in a
    chunk. For example, time: 10, baseline: 100, freq: 1000, if we can afford about 33% in
    one chunk, the chunksize will be ~ time: 3, baseline: 33, freq: 333.
    The polarization axis is excluded from the calculations.
    Because this can leave a leftover (below or above the desired chunksize limit) and
    adjustment is done to get the final memory use below but as close as possible to
    'chunksize'. This adjustment alters the balance.

    Parameters
    ----------
    chunksize : float
        Desired maximum size of the chunks
    xds_dim_sizes : dict
        Dataset dimension sizes as dim_name->size
    sizeof_vis : int
        Size in bytes of a data point (one visibility / spectrum value)

    Returns
    -------
    Dict[str, int]
        dictionary of chunk sizes (as dim->size)
    """

    dim_names = [name for name in xds_dim_sizes.keys()]
    dim_sizes = [size for size in xds_dim_sizes.values()]
    # Fix fourth dim (polarization) to all (not free to auto-calculate)
    free_dims_mask = np.array([True, True, True, False])

    total_size = np.prod(dim_sizes) * sizeof_vis / GiBYTES_TO_BYTES
    ratio = chunksize / total_size

    dim_chunksizes = np.array(dim_sizes, dtype="int64")
    factor = ratio ** (1 / np.sum(free_dims_mask))
    dim_chunksizes[free_dims_mask] = np.maximum(
        dim_chunksizes[free_dims_mask] * factor, 1
    )
    used = np.prod(dim_chunksizes) * sizeof_vis / GiBYTES_TO_BYTES

    logger.debug(
        f"Auto-calculating main chunk sizes. First order approximation {dim_chunksizes=}, used total: {used} GiB (with {chunksize=} GiB)"
    )

    # Iterate through the dims, starting from the dims with lower chunk size
    #  (=bigger impact of a +1)
    # Note the use of math.floor, this iteration can either increase or decrease sizes,
    #  if increasing sizes we want to keep mem use below the upper limit, floor(2.3) = +2
    #  if decreasing sizes we want to take mem use below the upper limit, floor(-2.3) = -3
    indices = np.argsort(dim_chunksizes[free_dims_mask])
    for idx in indices:
        left = chunksize - used
        other_dims_mask = np.ones(free_dims_mask.shape, dtype=bool)
        other_dims_mask[idx] = False
        delta = np.divide(
            left,
            np.prod(dim_chunksizes[other_dims_mask]) * sizeof_vis / GiBYTES_TO_BYTES,
        )
        int_delta = np.floor(delta)
        if abs(int_delta) > 0 and int_delta + dim_chunksizes[idx] > 0:
            dim_chunksizes[idx] += int_delta
        used = np.prod(dim_chunksizes) * sizeof_vis / GiBYTES_TO_BYTES

    chunked_dim_names = ["time", baseline_or_antenna_id, "frequency", "polarization"]
    dim_chunksizes_int = [int(v) for v in dim_chunksizes]
    result = dict(zip(chunked_dim_names, dim_chunksizes_int))

    logger.debug(
        f"Auto-calculated main chunk sizes with {chunksize=}, {total_size=} GiB (for {dim_sizes=}): {result=} which uses {used} GiB."
    )

    return result


def mem_chunksize_to_dict_pointing(chunksize: float, xds: xr.Dataset) -> Dict[str, int]:
    """
    Equivalent to mem_chunksize_to_dict_main adapted to pointing xdss.
    Assumes these relevant dims: (time, antenna, direction).
    """

    if not xds.sizes:
        return {}

    sizeof_pointing = itemsize_pointing_spec(xds)
    chunked_dim_names = [name for name in xds.sizes.keys()]
    dim_sizes = [size for size in xds.sizes.values()]
    total_size = np.prod(dim_sizes) * sizeof_pointing / GiBYTES_TO_BYTES

    # Fix third dim (direction) to all
    free_dims_mask = np.array([True, True, False])

    ratio = chunksize / total_size
    if ratio >= 1:
        logger.debug(
            f"Pointing chunsize: {chunksize=} GiB is enough to fully hold {total_size=} GiB (for {xds.sizes=}) in memory in one chunk"
        )
        dim_chunksizes = dim_sizes
    else:
        # balanced
        dim_chunksizes = np.array(dim_sizes, dtype="int")
        factor = ratio ** (1 / np.sum(free_dims_mask))
        dim_chunksizes[free_dims_mask] = np.maximum(
            dim_chunksizes[free_dims_mask] * factor, 1
        )
        used = np.prod(dim_chunksizes) * sizeof_pointing / GiBYTES_TO_BYTES

        logger.debug(
            f"Auto-calculating pointing chunk sizes. First order approximation: {dim_chunksizes=}, used total: {used=} GiB (with {chunksize=} GiB"
        )

        indices = np.argsort(dim_chunksizes[free_dims_mask])
        # refine dim_chunksizes
        for idx in indices:
            left = chunksize - used
            other_dims_mask = np.ones(free_dims_mask.shape, dtype=bool)
            other_dims_mask[idx] = False
            delta = np.divide(
                left,
                np.prod(dim_chunksizes[other_dims_mask])
                * sizeof_pointing
                / GiBYTES_TO_BYTES,
            )
            int_delta = np.floor(delta)
            if abs(int_delta) > 0 and int_delta + dim_chunksizes[idx] > 0:
                dim_chunksizes[idx] += int_delta

            used = np.prod(dim_chunksizes) * sizeof_pointing / GiBYTES_TO_BYTES

    dim_chunksizes_int = [int(v) for v in dim_chunksizes]
    result = dict(zip(chunked_dim_names, dim_chunksizes_int))

    if ratio < 1:
        logger.debug(
            f"Auto-calculated pointing chunk sizes with {chunksize=}, {total_size=} GiB (for {xds.sizes=}): {result=} which uses {used} GiB."
        )

    return result


def find_baseline_or_antenna_var(xds: xr.Dataset) -> str:
    if "baseline_id" in xds.coords:
        baseline_or_antenna_id = "baseline_id"
    elif "antenna_id" in xds.coords:
        baseline_or_antenna_id = "antenna_id"

    return baseline_or_antenna_id


def itemsize_vis_spec(xds: xr.Dataset) -> int:
    """
    Size in bytes of one visibility (or spectrum) value.
    """
    names = ["SPECTRUM", "VISIBILITY"]
    itemsize = 8
    for var in names:
        if var in xds.data_vars:
            var_name = var
            itemsize = np.dtype(xds.data_vars[var_name].dtype).itemsize
            break

    return itemsize


def itemsize_pointing_spec(xds: xr.Dataset) -> int:
    """
    Size in bytes of one pointing (or spectrum) value.
    """
    pnames = ["BEAM_POINTING"]
    itemsize = 8
    for var in pnames:
        if var in xds.data_vars:
            var_name = var
            itemsize = np.dtype(xds.data_vars[var_name].dtype).itemsize
            break

    return itemsize


def calc_used_gb(
    chunksizes: dict, baseline_or_antenna_id: str, sizeof_vis: int
) -> float:
    return (
        chunksizes["time"]
        * chunksizes[baseline_or_antenna_id]
        * chunksizes["frequency"]
        * chunksizes["polarization"]
        * sizeof_vis
        / GiBYTES_TO_BYTES
    )


def check_if_consistent(col, col_name):
    """_summary_

    Parameters
    ----------
    col : _type_
        _description_
    col_name : _type_
        _description_

    Returns
    -------
    _type_
        _description_
    """

    col_unique = unique_1d(col)
    assert len(col_unique) == 1, col_name + " is not consistent."
    return col_unique[0]


# TODO: if the didxs are not used in read_col_conversion, remove didxs from here (and convert_and_write_partition)
def calc_indx_for_row_split(tb_tool, taql_where):
    baselines = get_baselines(tb_tool)
    col_names = tb_tool.colnames()
    cshapes = [
        np.array(tb_tool.getcell(col, 0)).shape
        for col in col_names
        if tb_tool.iscelldefined(col, 0)
    ]

    freq_cnt, pol_cnt = [(cc[0], cc[1]) for cc in cshapes if len(cc) == 2][0]
    utimes, tol = get_utimes_tol(tb_tool, taql_where)

    tidxs = np.searchsorted(utimes, tb_tool.getcol("TIME"))

    ts_ant1, ts_ant2 = (
        tb_tool.getcol("ANTENNA1"),
        tb_tool.getcol("ANTENNA2"),
    )

    ts_bases = np.column_stack((ts_ant1, ts_ant2))
    bidxs = get_baseline_indices(baselines, ts_bases)

    # some antenna 2"s will be out of bounds for this chunk, store rows that are in bounds

    didxs = np.where((bidxs >= 0) & (bidxs < len(baselines)))[0]

    baseline_ant1_id = baselines[:, 0]
    baseline_ant2_id = baselines[:, 1]

    return (
        tidxs,
        bidxs,
        didxs,
        baseline_ant1_id,
        baseline_ant2_id,
        convert_casacore_time(utimes, False),
    )


def create_coordinates(
    xds, in_file, ddi, utime, interval, baseline_ant1_id, baseline_ant2_id
):
    coords = {
        "time": utime,
        "baseline_antenna1_id": ("baseline_id", baseline_ant1_id),
        "baseline_antenna2_id": ("baseline_id", baseline_ant2_id),
        "uvw_label": ["u", "v", "w"],
        "baseline_id": np.arange(len(baseline_ant1_id)),
    }

    ddi_xds = read_generic_table(in_file, "DATA_DESCRIPTION").sel(row=ddi)
    pol_setup_id = ddi_xds.polarization_id.values
    spectral_window_id = ddi_xds.spectral_window_id.values

    spectral_window_xds = read_generic_table(
        in_file,
        "SPECTRAL_WINDOW",
        rename_ids=subt_rename_ids["SPECTRAL_WINDOW"],
    ).sel(spectral_window_id=spectral_window_id)
    coords["frequency"] = spectral_window_xds["chan_freq"].data[
        ~(np.isnan(spectral_window_xds["chan_freq"].data))
    ]

    pol_xds = read_generic_table(
        in_file,
        "POLARIZATION",
        rename_ids=subt_rename_ids["POLARIZATION"],
    )
    num_corr = int(pol_xds["num_corr"][pol_setup_id].values)
    coords["polarization"] = np.vectorize(stokes_types.get)(
        pol_xds["corr_type"][pol_setup_id, :num_corr].values
    )

    xds = xds.assign_coords(coords)

    ###### Create Frequency Coordinate ######
    freq_column_description = spectral_window_xds.attrs["other"]["msv2"]["ctds_attrs"][
        "column_descriptions"
    ]

    msv4_measure = column_description_casacore_to_msv4_measure(
        freq_column_description["CHAN_FREQ"],
        ref_code=spectral_window_xds["meas_freq_ref"].data,
    )
    xds.frequency.attrs.update(msv4_measure)

    xds.frequency.attrs["spectral_window_name"] = str(spectral_window_xds.name.values)
    msv4_measure = column_description_casacore_to_msv4_measure(
        freq_column_description["REF_FREQUENCY"],
        ref_code=spectral_window_xds["meas_freq_ref"].data,
    )
    xds.frequency.attrs["reference_frequency"] = {
<<<<<<< HEAD
        "dims": "",
        "data": float(spectral_window_xds.ref_frequency.values),
=======
        "dims": [],
        "data": float(spw_xds.ref_frequency.values),
>>>>>>> 23c8d028
        "attrs": msv4_measure,
    }
    xds.frequency.attrs["spectral_window_id"] = spectral_window_id

    # xds.frequency.attrs["effective_channel_width"] = "EFFECTIVE_CHANNEL_WIDTH"
    # Add if doppler table is present
    # xds.frequency.attrs["doppler_velocity"] =
    # xds.frequency.attrs["doppler_type"] =

    unique_chan_width = unique_1d(
        spectral_window_xds.chan_width.data[
            np.logical_not(np.isnan(spectral_window_xds.chan_width.data))
        ]
    )
    # assert len(unique_chan_width) == 1, "Channel width varies for spectral_window."
    # xds.frequency.attrs["channel_width"] = spectral_window_xds.chan_width.data[
    #    ~(np.isnan(spectral_window_xds.chan_width.data))
    # ]  # unique_chan_width[0]
    msv4_measure = column_description_casacore_to_msv4_measure(
        freq_column_description["CHAN_WIDTH"],
        ref_code=spectral_window_xds["meas_freq_ref"].data,
    )
    if not msv4_measure:
        msv4_measure["type"] = "quantity"
        msv4_measure["units"] = ["Hz"]
    xds.frequency.attrs["channel_width"] = {
        "dims": [],
        "data": np.abs(unique_chan_width[0]),
        "attrs": msv4_measure,
    }

    ###### Create Time Coordinate ######
    main_table_attrs = extract_table_attributes(in_file)
    main_column_descriptions = main_table_attrs["column_descriptions"]
    msv4_measure = column_description_casacore_to_msv4_measure(
        main_column_descriptions["TIME"]
    )
    xds.time.attrs.update(msv4_measure)

    msv4_measure = column_description_casacore_to_msv4_measure(
        main_column_descriptions["INTERVAL"]
    )
    if not msv4_measure:
        msv4_measure["type"] = "quantity"
        msv4_measure["units"] = ["s"]
    xds.time.attrs["integration_time"] = {
        "dims": [],
        "data": interval,
        "attrs": msv4_measure,
    }
    xds.time.attrs["effective_integration_time"] = "EFFECTIVE_INTEGRATION_TIME"
    return xds


def find_min_max_times_taql(tb_tool: tables.table, taql_where: str) -> str:
    """
    Find the min/max times in an MSv4, for constraining pointing.

    Parameters
    ----------
    tb_tool : tables.table
        table (query) opened with an MSv4 query

    taql_where : str
        TaQL where for this MSv4

    Returns
    -------
    str
        TaQL string with the min/max time where constraint
    """
    utimes, tol = get_utimes_tol(tb_tool, taql_where)
    time_min = utimes.min() - tol
    time_max = utimes.max() + tol
    taql = f"where TIME >= {time_min} AND TIME <= {time_max}"
    return taql


def create_data_variables(
    in_file, xds, tb_tool, time_baseline_shape, tidxs, bidxs, didxs
):
    # Create Data Variables
    col_names = tb_tool.colnames()

    main_table_attrs = extract_table_attributes(in_file)
    main_column_descriptions = main_table_attrs["column_descriptions"]
    for col in col_names:
        if col in col_to_data_variable_names:
            if (col == "WEIGHT") and ("WEIGHT_SPECTRUM" in col_names):
                continue
            try:
                start = time.time()
                if col == "WEIGHT":
                    xds[col_to_data_variable_names[col]] = xr.DataArray(
                        np.tile(
                            read_col_conversion(
                                tb_tool,
                                col,
                                time_baseline_shape,
                                tidxs,
                                bidxs,
                            )[:, :, None, :],
                            (1, 1, xds.sizes["frequency"], 1),
                        ),
                        dims=col_dims[col],
                    )

                else:
                    xds[col_to_data_variable_names[col]] = xr.DataArray(
                        read_col_conversion(
                            tb_tool,
                            col,
                            time_baseline_shape,
                            tidxs,
                            bidxs,
                        ),
                        dims=col_dims[col],
                    )
                    logger.debug(
                        "Time to read column "
                        + str(col)
                        + " : "
                        + str(time.time() - start)
                    )
            except:
                # logger.debug("Could not load column",col)
                continue

            xds[col_to_data_variable_names[col]].attrs.update(
                create_attribute_metadata(col, main_column_descriptions)
            )


def convert_and_write_partition(
    in_file: str,
    out_file: str,
    intent: str,
    ms_v4_id: int,
    ddi: int = 0,
    state_ids=None,
    field_id: int = None,
    main_chunksize: Union[Dict, float, None] = None,
    with_pointing: bool = True,
    pointing_chunksize: Union[Dict, float, None] = None,
    pointing_interpolate: bool = False,
    compressor: numcodecs.abc.Codec = numcodecs.Zstd(level=2),
    storage_backend="zarr",
    overwrite: bool = False,
):
    """_summary_

    Parameters
    ----------
    in_file : str
        _description_
    out_file : str
        _description_
    intent : str
        _description_
    ddi : int, optional
        _description_, by default 0
    state_ids : _type_, optional
        _description_, by default None
    field_id : int, optional
        _description_, by default None
    main_chunksize : Union[Dict, float, None], optional
        _description_, by default None
    with_pointing: bool, optional
        _description_, by default True
    pointing_chunksize : Union[Dict, float, None], optional
        _description_, by default None
    pointing_interpolate : bool, optional
        _description_, by default None
    compressor : numcodecs.abc.Codec, optional
        _description_, by default numcodecs.Zstd(level=2)
    storage_backend : str, optional
        _description_, by default "zarr"
    overwrite : bool, optional
        _description_, by default False

    Returns
    -------
    _type_
        _description_
    """

    taql_where = create_taql_query(state_ids, field_id, ddi)

    start = time.time()
    with open_table_ro(in_file) as mtable:
        taql_main = f"select * from $mtable {taql_where}"
        with open_query(mtable, taql_main) as tb_tool:
            if tb_tool.nrows() == 0:
                tb_tool.close()
                mtable.close()
                return xr.Dataset(), {}, {}

            logger.debug("Starting a real convert_and_write_partition")
            (
                tidxs,
                bidxs,
                didxs,
                baseline_ant1_id,
                baseline_ant2_id,
                utime,
            ) = calc_indx_for_row_split(tb_tool, taql_where)
            time_baseline_shape = (len(utime), len(baseline_ant1_id))
            logger.debug("Calc indx for row split " + str(time.time() - start))

            start = time.time()
            xds = xr.Dataset()
            # interval = check_if_consistent(tb_tool.getcol("INTERVAL"), "INTERVAL")
            interval = tb_tool.getcol("INTERVAL")

            interval_unique = unique_1d(interval)
            if len(interval_unique) > 1:
                logger.debug(
                    "Integration time (interval) not consitent in partition, using median."
                )
                interval = np.median(interval)
            else:
                interval = interval_unique[0]

            xds = create_coordinates(
                xds, in_file, ddi, utime, interval, baseline_ant1_id, baseline_ant2_id
            )
            logger.debug("Time create coordinates " + str(time.time() - start))

            start = time.time()
            create_data_variables(
                in_file, xds, tb_tool, time_baseline_shape, tidxs, bidxs, didxs
            )
            logger.debug("Time create data variables " + str(time.time() - start))

            # Create field_info
            start = time.time()
            field_id = check_if_consistent(tb_tool.getcol("FIELD_ID"), "FIELD_ID")
            logger.debug("Time field info " + str(time.time() - start))

            # Create ant_xds
            start = time.time()
            ant_xds = create_ant_xds(in_file)
            logger.debug("Time ant xds  " + str(time.time() - start))

            # Create weather_xds
            start = time.time()
            weather_xds = create_weather_xds(in_file)
            logger.debug("Time weather " + str(time.time() - start))

            if with_pointing:
                start = time.time()
                taql_pointing = find_min_max_times_taql(tb_tool, taql_where)
                if pointing_interpolate:
                    pointing_interp_time = xds.time
                else:
                    pointing_interp_time = None
                pointing_xds = create_pointing_xds(
                    in_file, taql_pointing, pointing_interp_time
                )
                pointing_chunksize = parse_chunksize(
                    pointing_chunksize, "pointing", pointing_xds
                )
                add_encoding(
                    pointing_xds, compressor=compressor, chunks=pointing_chunksize
                )
                logger.debug(
                    "Time pointing (with add compressor and chunking) "
                    + str(time.time() - start)
                )

            start = time.time()

            xds.attrs["intent"] = intent
            xds.attrs["ddi"] = ddi

            # Time and frequency should always be increasing
            if len(xds.frequency) > 1 and xds.frequency[1] - xds.frequency[0] < 0:
                xds = xds.sel(frequency=slice(None, None, -1))

            if len(xds.time) > 1 and xds.time[1] - xds.time[0] < 0:
                xds = xds.sel(time=slice(None, None, -1))

            # Add data_groups and field_info
            xds.attrs["data_groups"] = {}
            if "VISIBILITY" in xds:
                xds.attrs["data_groups"]["base"] = {
                    "visibility": "VISIBILITY",
                    "flag": "FLAG",
                    "weight": "WEIGHT",
                    "uvw": "UVW",
                }

            if "VISIBILITY_CORRECTED" in xds:
                xds.attrs["data_groups"]["corrected"] = {
                    "visibility": "VISIBILITY_CORRECTED",
                    "flag": "FLAG",
                    "weight": "WEIGHT",
                    "uvw": "UVW",
                }

            if "SPECTRUM" in xds:
                xds.attrs["data_groups"]["base"] = {
                    "spectrum": "SPECTRUM",
                    "flag": "FLAG",
                    "weight": "WEIGHT",
                    "uvw": "UVW",
                }

            if "SPECTRUM_CORRECTED" in xds:
                xds.attrs["data_groups"]["corrected"] = {
                    "spectrum": "SPECTRUM_CORRECTED",
                    "flag": "FLAG",
                    "weight": "WEIGHT",
                    "uvw": "UVW",
                }

            # Create field_and_source_xds (combines field, source and ephemeris data into one super dataset)
            field_and_source_xds = create_field_and_source_xds(
                in_file, field_id, xds.frequency.attrs["spectral_window_id"]
            )
            # Fix UVW frame
            # From CASA fixvis docs: clean and the im tool ignore the reference frame claimed by the UVW column (it is often mislabelled as ITRF when it is really FK5 (J2000)) and instead assume the (u, v, w)s are in the same frame as the phase tracking center. calcuvw does not yet force the UVW column and field centers to use the same reference frame! Blank = use the phase tracking frame of vis.
            # print('##################',field_and_source_xds)
            if "FIELD_PHASE_CENTER" in field_and_source_xds:
                xds.UVW.attrs["frame"] = field_and_source_xds[
                    "FIELD_PHASE_CENTER"
                ].attrs["frame"]
            else:
                xds.UVW.attrs["frame"] = field_and_source_xds[
                    "FIELD_PHASE_CENTER_OFFSET"
                ].attrs["frame"]

            if overwrite:
                mode = "w"
            else:
                mode = "w-"

            main_chunksize = parse_chunksize(main_chunksize, "main", xds)
            add_encoding(xds, compressor=compressor, chunks=main_chunksize)
            logger.debug("Time add compressor and chunk " + str(time.time() - start))

            file_name = os.path.join(
                out_file,
                out_file.replace(".vis.zarr", "").replace(".zarr", "").split("/")[-1]
                + "_"
                + str(ms_v4_id),
            )

            start = time.time()
            if storage_backend == "zarr":
                xds.to_zarr(store=os.path.join(file_name, "MAIN"), mode=mode)
                ant_xds.to_zarr(store=os.path.join(file_name, "ANTENNA"), mode=mode)
                field_and_source_xds.to_zarr(
                    store=os.path.join(file_name, "FIELD_AND_SOURCE_BASE"), mode=mode
                )

                if with_pointing:
                    pointing_xds.to_zarr(store=file_name + "/POINTING", mode=mode)

                if weather_xds:
                    weather_xds.to_zarr(
                        store=os.path.join(file_name, "WEATHER"), mode=mode
                    )

            elif storage_backend == "netcdf":
                # xds.to_netcdf(path=file_name+"/MAIN", mode=mode) #Does not work
                raise
            logger.debug("Write data  " + str(time.time() - start))

    # logger.info("Saved ms_v4 " + file_name + " in " + str(time.time() - start_with) + "s")<|MERGE_RESOLUTION|>--- conflicted
+++ resolved
@@ -474,13 +474,8 @@
         ref_code=spectral_window_xds["meas_freq_ref"].data,
     )
     xds.frequency.attrs["reference_frequency"] = {
-<<<<<<< HEAD
-        "dims": "",
+        "dims": [],
         "data": float(spectral_window_xds.ref_frequency.values),
-=======
-        "dims": [],
-        "data": float(spw_xds.ref_frequency.values),
->>>>>>> 23c8d028
         "attrs": msv4_measure,
     }
     xds.frequency.attrs["spectral_window_id"] = spectral_window_id
