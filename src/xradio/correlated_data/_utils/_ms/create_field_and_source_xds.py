--- conflicted
+++ resolved
@@ -13,13 +13,9 @@
     make_taql_where_between_min_max,
     load_generic_table,
 )
-<<<<<<< HEAD
 from xradio._utils.list_and_array import cast_to_str
 from xradio._utils.coord_math import convert_to_si_units, add_position_offsets
 
-=======
-from xradio._utils.common import add_position_offsets, cast_to_str, convert_to_si_units
->>>>>>> d6c90880
 from xradio._utils.list_and_array import (
     check_if_consistent,
     unique_1d,
