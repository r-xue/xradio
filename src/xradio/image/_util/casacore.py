--- conflicted
+++ resolved
@@ -10,35 +10,24 @@
 from .common import _get_xds_dim_order, _dask_arrayize
 from ._casacore.common import _active_mask
 from ._casacore.xds_to_casacore import (
-<<<<<<< HEAD
-    _coord_dict_from_xds, _history_from_xds, _imageinfo_dict_from_xds,
-    _write_casa_data
+    _coord_dict_from_xds,
+    _history_from_xds,
+    _imageinfo_dict_from_xds,
+    _write_casa_data,
 )
 from ._casacore.xds_from_casacore import (
-    _add_coord_attrs, _add_mask, _add_sky_or_apeture,
-    _casa_image_to_xds_attrs, _casa_image_to_xds_metadata, _get_mask_names,
-    _get_persistent_block, _get_starts_shapes_slices, _get_transpose_list,
-    _make_coord_subset, _multibeam_array, _read_image_array
-=======
-    __coord_dict_from_xds,
-    __history_from_xds,
-    __imageinfo_dict_from_xds,
-    __write_casa_data,
-)
-from ._casacore.xds_from_casacore import (
-    __add_coord_attrs,
-    __add_mask,
-    __add_sky_or_apeture,
-    __casa_image_to_xds_attrs,
-    __casa_image_to_xds_metadata,
-    __get_mask_names,
-    __get_persistent_block,
-    __get_starts_shapes_slices,
-    __get_transpose_list,
-    __make_coord_subset,
-    __multibeam_array,
-    __read_image_array,
->>>>>>> 07527398
+    _add_coord_attrs,
+    _add_mask,
+    _add_sky_or_apeture,
+    _casa_image_to_xds_attrs,
+    _casa_image_to_xds_metadata,
+    _get_mask_names,
+    _get_persistent_block,
+    _get_starts_shapes_slices,
+    _get_transpose_list,
+    _make_coord_subset,
+    _multibeam_array,
+    _read_image_array,
 )
 from astropy.coordinates import SkyCoord  # High-level coordinates
 from astropy.coordinates import ICRS, Galactic, FK4, FK5  # Low-level frames
@@ -58,29 +47,17 @@
     coords = casa_image.coordinates()
     cshape = casa_image.shape()
     del casa_image
-<<<<<<< HEAD
     ret = _casa_image_to_xds_metadata(image_full_path, False)
-    xds = ret['xds']
+    xds = ret["xds"]
     starts, shapes, slices = _get_starts_shapes_slices(block_des, coords, cshape)
     xds = _make_coord_subset(xds, slices)
-    dimorder = _get_xds_dim_order(ret['sphr_dims'])
+    dimorder = _get_xds_dim_order(ret["sphr_dims"])
     transpose_list, new_axes = _get_transpose_list(coords)
-    block = _get_persistent_block(image_full_path, shapes, starts, dimorder, transpose_list, new_axes)
-    xds = _add_sky_or_apeture(xds, block, dimorder, image_full_path, ret['sphr_dims'])
-    mymasks = _get_mask_names(image_full_path)
-=======
-    ret = __casa_image_to_xds_metadata(image_full_path, False)
-    xds = ret["xds"]
-    starts, shapes, slices = __get_starts_shapes_slices(block_des, coords, cshape)
-    xds = __make_coord_subset(xds, slices)
-    dimorder = __get_xds_dim_order(ret["sphr_dims"])
-    transpose_list, new_axes = __get_transpose_list(coords)
-    block = __get_persistent_block(
+    block = _get_persistent_block(
         image_full_path, shapes, starts, dimorder, transpose_list, new_axes
     )
-    xds = __add_sky_or_apeture(xds, block, dimorder, image_full_path, ret["sphr_dims"])
-    mymasks = __get_mask_names(image_full_path)
->>>>>>> 07527398
+    xds = _add_sky_or_apeture(xds, block, dimorder, image_full_path, ret["sphr_dims"])
+    mymasks = _get_mask_names(image_full_path)
     for m in mymasks:
         full_path = os.sep.join([image_full_path, m])
         block = _get_persistent_block(
@@ -94,30 +71,12 @@
         for k in ("time", "polarization", "frequency"):
             if k in block_des:
                 selectors[k] = block_des[k]
-<<<<<<< HEAD
-        xds['beam'] = mb.isel(selectors)
-    xds = _add_coord_attrs(xds, ret['icoords'], ret['dir_axes'])
+        xds["beam"] = mb.isel(selectors)
+    xds = _add_coord_attrs(xds, ret["icoords"], ret["dir_axes"])
     return xds
 
 
 def _read_casa_image(
-    infile:str, chunks:Union[list, dict], masks:bool=True,
-    history:bool=True, verbose:bool=False
-) -> xr.Dataset:
-    img_full_path = os.path.expanduser(infile)
-    ret = _casa_image_to_xds_metadata(img_full_path, verbose)
-    xds = ret['xds']
-    dimorder = _get_xds_dim_order(ret['sphr_dims'])
-    xds = _add_sky_or_apeture(
-        xds, _read_image_array(img_full_path, chunks, verbose=verbose),
-        dimorder, img_full_path, ret['sphr_dims']
-=======
-        xds["beam"] = mb.isel(selectors)
-    xds = __add_coord_attrs(xds, ret["icoords"], ret["dir_axes"])
-    return xds
-
-
-def __read_casa_image(
     infile: str,
     chunks: Union[list, dict],
     masks: bool = True,
@@ -125,16 +84,15 @@
     verbose: bool = False,
 ) -> xr.Dataset:
     img_full_path = os.path.expanduser(infile)
-    ret = __casa_image_to_xds_metadata(img_full_path, verbose)
+    ret = _casa_image_to_xds_metadata(img_full_path, verbose)
     xds = ret["xds"]
-    dimorder = __get_xds_dim_order(ret["sphr_dims"])
-    xds = __add_sky_or_apeture(
+    dimorder = _get_xds_dim_order(ret["sphr_dims"])
+    xds = _add_sky_or_apeture(
         xds,
-        __read_image_array(img_full_path, chunks, verbose=verbose),
+        _read_image_array(img_full_path, chunks, verbose=verbose),
         dimorder,
         img_full_path,
         ret["sphr_dims"],
->>>>>>> 07527398
     )
     if masks:
         mymasks = _get_mask_names(img_full_path)
@@ -144,35 +102,19 @@
     xds.attrs = _casa_image_to_xds_attrs(img_full_path, history)
     mb = _multibeam_array(xds, img_full_path, True)
     if mb is not None:
-<<<<<<< HEAD
-        xds['beam'] = mb
-    xds = _add_coord_attrs(xds, ret['icoords'], ret['dir_axes'])
+        xds["beam"] = mb
+    xds = _add_coord_attrs(xds, ret["icoords"], ret["dir_axes"])
     xds = _dask_arrayize(xds)
     return xds
 
 
-def _xds_to_casa_image(xds: xr.Dataset, imagename:str) -> None:
-=======
-        xds["beam"] = mb
-    xds = __add_coord_attrs(xds, ret["icoords"], ret["dir_axes"])
-    xds = __dask_arrayize(xds)
-    return xds
-
-
-def __xds_to_casa_image(xds: xr.Dataset, imagename: str) -> None:
->>>>>>> 07527398
+def _xds_to_casa_image(xds: xr.Dataset, imagename: str) -> None:
     image_full_path = os.path.expanduser(imagename)
     _write_casa_data(xds, image_full_path)
     # create coordinates
-<<<<<<< HEAD
     coord = _coord_dict_from_xds(xds)
     ii = _imageinfo_dict_from_xds(xds)
-    units = xds.sky.attrs['unit'] if 'unit' in xds.sky.attrs else None
-=======
-    coord = __coord_dict_from_xds(xds)
-    ii = __imageinfo_dict_from_xds(xds)
     units = xds.sky.attrs["unit"] if "unit" in xds.sky.attrs else None
->>>>>>> 07527398
     miscinfo = (
         xds.attrs["user"]
         if "user" in xds.attrs and len(xds.attrs["user"]) > 0
