--- conflicted
+++ resolved
@@ -3,17 +3,13 @@
 from astropy.io import fits
 from astropy.time import Time
 from ..common import (
-<<<<<<< HEAD
-    _c, _default_freq_info, _doppler_types,
-    _freq_from_vel, _get_unit, _get_xds_dim_order, _image_type
-=======
-    __c,
-    __default_freq_info,
-    __doppler_types,
-    __freq_from_vel,
-    __get_xds_dim_order,
-    __image_type,
->>>>>>> 07527398
+    _c,
+    _default_freq_info,
+    _doppler_types,
+    _freq_from_vel,
+    _get_unit,
+    _get_xds_dim_order,
+    _image_type,
 )
 from ...._utils.common import _deg_to_rad
 import copy
@@ -26,14 +22,7 @@
 import xarray as xr
 
 
-<<<<<<< HEAD
-def _fits_image_to_xds(
-    img_full_path:str, chunks:dict, verbose:bool=False
-=======
-def __fits_image_to_xds(
-    img_full_path: str, chunks: dict, verbose: bool = False
->>>>>>> 07527398
-) -> dict:
+def _fits_image_to_xds(img_full_path: str, chunks: dict, verbose: bool = False) -> dict:
     """
     TODO: complete documentation
     Create an xds without any pixel data from metadata from the specified FITS image
@@ -46,63 +35,27 @@
     hdulist.close()
     # avoid keeping reference to mem-mapped fits file
     del hdulist
-<<<<<<< HEAD
     xds = _create_coords(helpers, header)
-    sphr_dims = helpers['sphr_dims']
+    sphr_dims = helpers["sphr_dims"]
     ary = _read_image_array(img_full_path, chunks, helpers, verbose)
     dim_order = _get_xds_dim_order(sphr_dims)
     xds = _add_sky_or_apeture(xds, ary, dim_order, helpers, sphr_dims)
     xds.attrs = attrs
     xds = _add_coord_attrs(xds, helpers)
-    if helpers['has_multibeam']:
+    if helpers["has_multibeam"]:
         xds = _do_multibeam(xds, img_full_path)
     return xds
 
 
 def _add_coord_attrs(xds: xr.Dataset, helpers: dict) -> xr.Dataset:
-     xds = _add_time_attrs(xds, helpers)
-     xds = _add_freq_attrs(xds, helpers)
-     xds = _add_vel_attrs(xds, helpers)
-     xds = _add_dir_lin_attrs(xds, helpers)
-     return xds
-
-
-def _add_time_attrs(xds:xr.Dataset, helpers:dict) -> xr.Dataset:
-     time_coord = xds.coords['time']
-     meta = copy.deepcopy(helpers['obsdate'])
-     del meta['value']
-     # meta['format'] = 'MJD'
-     # meta['time_scale'] = meta['refer']
-     # del meta['refer']
-     time_coord.attrs = meta
-     xds.assign_coords(time=time_coord)
-     return xds
-
-
-def _add_freq_attrs(xds:xr.Dataset, helpers:dict) -> xr.Dataset:
-    freq_coord = xds.coords['frequency']
-=======
-    xds = __create_coords(helpers, header)
-    sphr_dims = helpers["sphr_dims"]
-    ary = __read_image_array(img_full_path, chunks, helpers, verbose)
-    dim_order = __get_xds_dim_order(sphr_dims)
-    xds = __add_sky_or_apeture(xds, ary, dim_order, helpers, sphr_dims)
-    xds.attrs = attrs
-    xds = __add_coord_attrs(xds, helpers)
-    if helpers["has_multibeam"]:
-        xds = __do_multibeam(xds, img_full_path)
+    xds = _add_time_attrs(xds, helpers)
+    xds = _add_freq_attrs(xds, helpers)
+    xds = _add_vel_attrs(xds, helpers)
+    xds = _add_dir_lin_attrs(xds, helpers)
     return xds
 
 
-def __add_coord_attrs(xds: xr.Dataset, helpers: dict) -> xr.Dataset:
-    xds = __add_time_attrs(xds, helpers)
-    xds = __add_freq_attrs(xds, helpers)
-    xds = __add_vel_attrs(xds, helpers)
-    xds = __add_dir_lin_attrs(xds, helpers)
-    return xds
-
-
-def __add_time_attrs(xds: xr.Dataset, helpers: dict) -> xr.Dataset:
+def _add_time_attrs(xds: xr.Dataset, helpers: dict) -> xr.Dataset:
     time_coord = xds.coords["time"]
     meta = copy.deepcopy(helpers["obsdate"])
     del meta["value"]
@@ -114,63 +67,21 @@
     return xds
 
 
-def __add_freq_attrs(xds: xr.Dataset, helpers: dict) -> xr.Dataset:
+def _add_freq_attrs(xds: xr.Dataset, helpers: dict) -> xr.Dataset:
     freq_coord = xds.coords["frequency"]
->>>>>>> 07527398
     meta = {}
     if helpers["has_freq"]:
         conv = {}
-<<<<<<< HEAD
-        conv['direction'] = {
-            'm0': {'unit': 'rad', 'value': 0.0},
-            'm1': {'unit': 'rad', 'value': np.pi/2},
-            'frame': helpers['ref_sys'],
-            'equinox': helpers['ref_eqx'],
-            'type': 'sky_coord'
-        }
-        conv['direction']['units'] = ['rad', 'rad']
-        conv['direction']['value'] = [0.0, np.pi/2]
-        del conv['direction']['m0'], conv['direction']['m1']
-        conv['epoch'] = {'m0': {'value': 0.0, 'unit': 'd'}, 'refer': 'LAST'}
-        conv['position'] = {
-            'm0': {'unit': 'rad', 'value': 0.0},
-            'm1': {'unit': 'rad', 'value': 0.0},
-            'm2': {'unit': 'm', 'value': 0.0}, 'refer': 'ITRF'
-        }
-        conv['epoch']['type'] = 'epoch'
-        conv['epoch']['v'] = {
-            'type': 'quantity', 'units': conv['epoch']['m0']['unit'],
-            'value': conv['epoch']['m0']['value']
-        }
-        del conv['epoch']['m0']
-        conv['position']['type'] = 'position'
-        conv['position']['ellipsoid'] = conv['position']['refer']
-        if conv['position']['refer'] == 'ITRF':
-            conv['position']['ellipsoid'] = 'GRS80'
-        del conv['position']['refer']
-        for z, m in zip(['units', 'value'], ['unit', 'value']):
-            conv['position'][z] = [
-                conv['position']['m0'][m], conv['position']['m1'][m],
-                conv['position']['m2'][m]
-            ]
-        for i in range(3):
-            del conv['position'][f'm{i}']
-        conv['system'] = helpers['specsys']
-        meta['conversion'] = conv
-        meta['native_type'] = helpers['native_type']
-        meta['restfreq'] = helpers['restfreq']
-        meta['restfreqs'] = [ helpers['restfreq'] ]
-        meta['frame'] = helpers['specsys']
-        meta['units'] = 'Hz'
-        meta['type'] = 'frequency'
-        meta['wave_unit'] = 'mm'
-=======
         conv["direction"] = {
             "m0": {"unit": "rad", "value": 0.0},
             "m1": {"unit": "rad", "value": np.pi / 2},
-            "system": helpers["ref_sys"],
+            "frame": helpers["ref_sys"],
             "equinox": helpers["ref_eqx"],
+            "type": "sky_coord",
         }
+        conv["direction"]["units"] = ["rad", "rad"]
+        conv["direction"]["value"] = [0.0, np.pi / 2]
+        del conv["direction"]["m0"], conv["direction"]["m1"]
         conv["epoch"] = {"m0": {"value": 0.0, "unit": "d"}, "refer": "LAST"}
         conv["position"] = {
             "m0": {"unit": "rad", "value": 0.0},
@@ -178,15 +89,35 @@
             "m2": {"unit": "m", "value": 0.0},
             "refer": "ITRF",
         }
+        conv["epoch"]["type"] = "epoch"
+        conv["epoch"]["v"] = {
+            "type": "quantity",
+            "units": conv["epoch"]["m0"]["unit"],
+            "value": conv["epoch"]["m0"]["value"],
+        }
+        del conv["epoch"]["m0"]
+        conv["position"]["type"] = "position"
+        conv["position"]["ellipsoid"] = conv["position"]["refer"]
+        if conv["position"]["refer"] == "ITRF":
+            conv["position"]["ellipsoid"] = "GRS80"
+        del conv["position"]["refer"]
+        for z, m in zip(["units", "value"], ["unit", "value"]):
+            conv["position"][z] = [
+                conv["position"]["m0"][m],
+                conv["position"]["m1"][m],
+                conv["position"]["m2"][m],
+            ]
+        for i in range(3):
+            del conv["position"][f"m{i}"]
         conv["system"] = helpers["specsys"]
         meta["conversion"] = conv
         meta["native_type"] = helpers["native_type"]
         meta["restfreq"] = helpers["restfreq"]
         meta["restfreqs"] = [helpers["restfreq"]]
-        meta["system"] = helpers["specsys"]
-        meta["unit"] = "Hz"
+        meta["frame"] = helpers["specsys"]
+        meta["units"] = "Hz"
+        meta["type"] = "frequency"
         meta["wave_unit"] = "mm"
->>>>>>> 07527398
         wcs = {}
         freq_axis = helpers["freq_axis"]
         wcs["crval"] = helpers["crval"][freq_axis]
@@ -200,37 +131,21 @@
     return xds
 
 
-<<<<<<< HEAD
-def _add_vel_attrs(xds:xr.Dataset, helpers:dict) -> xr.Dataset:
-    vel_coord = xds.coords['velocity']
-    meta = {'unit': 'm/s'}
-    if helpers['has_freq']:
-        meta['doppler_type'] = helpers['doppler']
-    else:
-        meta['doppler_type'] = _doppler_types[0]
-=======
-def __add_vel_attrs(xds: xr.Dataset, helpers: dict) -> xr.Dataset:
+def _add_vel_attrs(xds: xr.Dataset, helpers: dict) -> xr.Dataset:
     vel_coord = xds.coords["velocity"]
     meta = {"unit": "m/s"}
     if helpers["has_freq"]:
         meta["doppler_type"] = helpers["doppler"]
     else:
-        meta["doppler_type"] = __doppler_types[0]
->>>>>>> 07527398
+        meta["doppler_type"] = _doppler_types[0]
     vel_coord.attrs = copy.deepcopy(meta)
     xds.coords["velocity"] = vel_coord
     return xds
 
 
-<<<<<<< HEAD
-def _add_dir_lin_attrs(xds:xr.Dataset, helpers:dict) -> xr.Dataset:
-    if helpers['sphr_dims']:
-        for i, name in zip(helpers['dir_axes'], helpers['sphr_axis_names']):
-=======
-def __add_dir_lin_attrs(xds: xr.Dataset, helpers: dict) -> xr.Dataset:
+def _add_dir_lin_attrs(xds: xr.Dataset, helpers: dict) -> xr.Dataset:
     if helpers["sphr_dims"]:
         for i, name in zip(helpers["dir_axes"], helpers["sphr_axis_names"]):
->>>>>>> 07527398
             meta = {
                 "unit": "rad",
                 "wcs": {"crval": helpers["crval"][i], "cdelt": helpers["cdelt"][i]},
@@ -246,405 +161,96 @@
     return xds
 
 
-<<<<<<< HEAD
-def _is_freq_like(v:str) -> bool:
-    return v.startswith('FREQ') or v == 'VOPT' or v == 'VRAD'
-
-
-def _xds_direction_attrs_from_header(helpers:dict, header) -> dict:
+def _is_freq_like(v: str) -> bool:
+    return v.startswith("FREQ") or v == "VOPT" or v == "VRAD"
+
+
+def _xds_direction_attrs_from_header(helpers: dict, header) -> dict:
     # helpers is modified in place, headers is not modified
-    t_axes = helpers['t_axes']
-    p0 = header[f'CTYPE{t_axes[0]}'][-3:]
-    p1 = header[f'CTYPE{t_axes[1]}'][-3:]
+    t_axes = helpers["t_axes"]
+    p0 = header[f"CTYPE{t_axes[0]}"][-3:]
+    p1 = header[f"CTYPE{t_axes[1]}"][-3:]
     if p0 != p1:
         raise RuntimeError(
-            f'Projections for direction axes ({p0}, {p1}) differ, but they '
-            'must be the same'
+            f"Projections for direction axes ({p0}, {p1}) differ, but they "
+            "must be the same"
         )
     direction = {}
-    direction['projection'] = p0
-    helpers['projection'] = p0
-    ref_sys = header['RADESYS']
-    ref_eqx = header['EQUINOX']
-    if ref_sys == 'FK5' and ref_eqx == 2000:
-        ref_eqx = 'J2000'
-    helpers['ref_sys'] = ref_sys
-    helpers['ref_eqx'] = ref_eqx
+    direction["projection"] = p0
+    helpers["projection"] = p0
+    ref_sys = header["RADESYS"]
+    ref_eqx = header["EQUINOX"]
+    if ref_sys == "FK5" and ref_eqx == 2000:
+        ref_eqx = "J2000"
+    helpers["ref_sys"] = ref_sys
+    helpers["ref_eqx"] = ref_eqx
     # fits does not support conversion frames
-    direction['conversion_system'] = ref_sys
-    direction['conversion_equinox'] = ref_eqx
-    direction['frame'] = ref_sys
-    direction['equinox'] = ref_eqx
-    direction['units'] = ['rad', 'rad']
-    direction['reference_value'] = np.array([0.0, 0.0])
-    dir_axes = helpers['dir_axes']
+    direction["conversion_system"] = ref_sys
+    direction["conversion_equinox"] = ref_eqx
+    direction["frame"] = ref_sys
+    direction["equinox"] = ref_eqx
+    direction["units"] = ["rad", "rad"]
+    direction["reference_value"] = np.array([0.0, 0.0])
+    dir_axes = helpers["dir_axes"]
     for i in dir_axes:
-        x = helpers['crval'][i] * u.Unit(_get_unit(helpers['cunit'][i]))
-        x = x.to('rad')
-        direction['reference_value'][i] = x.value
-    direction['type'] = 'sky_coord'
-    direction['latpole'] = {
-        'value': header['LATPOLE'] * _deg_to_rad,
-        'units': 'rad', 'type': 'quantity'
+        x = helpers["crval"][i] * u.Unit(_get_unit(helpers["cunit"][i]))
+        x = x.to("rad")
+        direction["reference_value"][i] = x.value
+    direction["type"] = "sky_coord"
+    direction["latpole"] = {
+        "value": header["LATPOLE"] * _deg_to_rad,
+        "units": "rad",
+        "type": "quantity",
     }
-    direction['longpole'] = {
-        'value': header['LONPOLE'] * _deg_to_rad,
-        'units': 'rad', 'type': 'quantity'
+    direction["longpole"] = {
+        "value": header["LONPOLE"] * _deg_to_rad,
+        "units": "rad",
+        "type": "quantity",
     }
-    pc = np.zeros([2,2])
+    pc = np.zeros([2, 2])
     for i in (0, 1):
         for j in (0, 1):
             # dir_axes are now 0-based, but fits needs 1-based
-            pc[i][j] = header[f'PC{dir_axes[i]+1}_{dir_axes[j]+1}']
-    direction['pc'] = pc
+            pc[i][j] = header[f"PC{dir_axes[i]+1}_{dir_axes[j]+1}"]
+    direction["pc"] = pc
     # Is there really no fits header parameter for projection_parameters?
-    direction['projection_parameters'] = np.array([0.0, 0.0])
+    direction["projection_parameters"] = np.array([0.0, 0.0])
     return direction
 
 
-def _fits_header_c_values_to_metadata(helpers:dict, header) -> None:
+def _fits_header_c_values_to_metadata(helpers: dict, header) -> None:
     # The helpers dict is modified in place. header is not modified
-=======
-def __is_freq_like(v: str) -> bool:
-    return v.startswith("FREQ") or v == "VOPT" or v == "VRAD"
-
-
-def __fits_header_to_xds_attrs(hdulist: fits.hdu.hdulist.HDUList) -> dict:
-    primary = None
-    beams = None
-    for hdu in hdulist:
-        if hdu.name == "PRIMARY":
-            primary = hdu
-        elif hdu.name == "BEAMS":
-            beams = hdu
-        else:
-            raise RuntimeError(f"Unknown HDU name {hdu.name}")
-    if not primary:
-        raise RuntimeError(f"No PRIMARY HDU found in fits file")
-    dir_axes = None
-    header = primary.header
-    helpers = {}
-    attrs = {}
-    naxes = header.get("NAXIS")
-    helpers["naxes"] = naxes
-    # fits indexing starts at 1, not 0
-    t_axes = np.array([0, 0])
-    dim_map = {}
->>>>>>> 07527398
     ctypes = []
     shape = []
     crval = []
     cdelt = []
     crpix = []
     cunit = []
-<<<<<<< HEAD
-    for i in range(1, helpers['naxes']+1):
-        ax_type = header[f'CTYPE{i}']
-=======
-    helpers["has_freq"] = False
-    for i in range(1, naxes + 1):
+    for i in range(1, helpers["naxes"] + 1):
         ax_type = header[f"CTYPE{i}"]
-        if ax_type.startswith("RA-"):
-            t_axes[0] = i
-        elif ax_type.startswith("DEC-"):
-            t_axes[1] = i
-        elif ax_type == "STOKES":
-            dim_map["polarization"] = i - 1
-        elif __is_freq_like(ax_type):
-            dim_map["freq"] = i - 1
-            helpers["has_freq"] = True
-            helpers["native_type"] = ax_type
-        else:
-            raise RuntimeError(f"{ax_type} is an unsupported axis")
->>>>>>> 07527398
         ctypes.append(ax_type)
         shape.append(header[f"NAXIS{i}"])
         crval.append(header[f"CRVAL{i}"])
         cdelt.append(header[f"CDELT{i}"])
         # FITS 1-based to python 0-based
-<<<<<<< HEAD
-        crpix.append(header[f'CRPIX{i}'] - 1)
-        cunit.append(header[f'CUNIT{i}'])
-    helpers['ax_type'] = ax_type
-    helpers['shape'] = shape
-    helpers['ctype'] = ctypes
-    helpers['crval'] = crval
-    helpers['cdelt'] = cdelt
-    helpers['crpix'] = crpix
-    helpers['cunit'] = cunit
-
-def _get_telescope_metadata(helpers:dict, header) -> dict:
-    # The helpers dict is modified in place. header is not modified
-    tel = {}
-    tel['name'] = header['TELESCOP']
-    x = header['OBSGEO-X']
-    y = header['OBSGEO-Y']
-    z = header['OBSGEO-Z']
-    xyz = np.array([x, y, z])
-    r = np.sqrt(np.sum(xyz*xyz))
-    lat = np.arcsin(z/r)
-    long = np.arctan2(y, x)
-    tel['position'] = {
-        'type': 'position', 'refer': 'ITRF',
-        'm2': {'value': r, 'unit': 'm'},
-        'm1': {'unit': 'rad', 'value': lat},
-        'm0': {'unit': 'rad', 'value': long}
-    }
-    helpers['tel_pos'] = tel['position']
-    return tel
-
-
-def _pointing_center_to_metadata(helpers: dict, header) -> dict:
-    # Neither helpers or header is modified
-    t_axes = helpers['t_axes']
-    long_unit = header[f'CUNIT{t_axes[0]}']
-    lat_unit = header[f'CUNIT{t_axes[1]}']
-    unit = []
-    for uu in [long_unit, lat_unit]:
-        new_u = u.Unit(_get_unit(uu))
-        unit.append(new_u)
-    pc_long = float(header[f'CRVAL{t_axes[0]}']) * unit[0]
-    pc_lat = float(header[f'CRVAL{t_axes[1]}']) * unit[1]
-    pc_long = pc_long.to(u.rad).value
-    pc_lat = pc_lat.to(u.rad).value
-    return {
-        'value': np.array([pc_long, pc_lat]), 'initial': True
-    }
-
-
-def _user_attrs_from_header(header) -> dict:
-    # header is not modified
-    exclude = [
-        'ALTRPIX', 'ALTRVAL', 'BITPIX', 'BSCALE', 'BTYPE', 'BUNIT',
-        'BZERO', 'CASAMBM', 'DATE', 'DATE-OBS', 'EQUINOX', 'EXTEND',
-        'HISTORY', 'LATPOLE', 'LONPOLE', 'OBSERVER', 'ORIGIN', 'TELESCOP',
-        'OBJECT', 'RADESYS', 'RESTFRQ', 'SIMPLE', 'SPECSYS', 'TIMESYS',
-        'VELREF'
-    ]
-    regex = r'|'.join([
-        '^NAXIS\\d?$', '^CRVAL\\d$', '^CRPIX\\d$', '^CTYPE\\d$', '^CDELT\\d$',
-        '^CUNIT\\d$', '^OBSGEO-(X|Y|Z)$', '^P(C|V)\\d_\\d$'
-    ])
-    user = {}
-    for (k, v) in header.items():
-        if re.search(regex, k) or k in exclude:
-            continue
-        user[k.lower()] = v
-    return user
-
-
-def _beam_attr_from_header(helpers:dict, header) -> Union[dict, str, None]:
-    # The helpers dict is modified in place. header is not modified
-    helpers['has_multibeam'] = False
-    if 'BMAJ' in header:
-        # single global beam
-        return {
-            'bmaj': {'unit': 'arcsec', 'value': header['BMAJ']},
-            'bmin': {'unit': 'arcsec', 'value': header['BMIN']},
-            'positionangle': {'unit': 'arcsec', 'value': header['BPA']}
-        }
-    elif 'CASAMBM' in header and header['CASAMBM']:
-        # multi-beam
-        helpers['has_multibeam'] = True
-        return 'mb'
-    else:
-        # no beam
-        return None
-
-
-def _create_dim_map(helpers:dict, header) -> dict:
-    # The helpers dict is modified in place. header is not modified
-    t_axes = np.array([0,0])
-    dim_map = {}
-    helpers['has_freq'] = False
-    # fits indexing starts at 1, not 0
-    for i in range(1, helpers['naxes']+1):
-        ax_type = header[f'CTYPE{i}']
-        if ax_type.startswith('RA-'):
-            t_axes[0] = i
-        elif ax_type.startswith('DEC-'):
-            t_axes[1] = i
-        elif ax_type == 'STOKES':
-            dim_map['polarization'] = i - 1
-        elif _is_freq_like(ax_type):
-            dim_map['freq'] = i - 1
-            helpers['has_freq'] = True
-            helpers['native_type'] = ax_type
-        else:
-            raise RuntimeError(f'{ax_type} is an unsupported axis')
-    helpers['t_axes'] = t_axes
-    helpers['dim_map'] = dim_map
-    return dim_map
-
-
-def _fits_header_to_xds_attrs(hdulist:fits.hdu.hdulist.HDUList) -> dict:
-    primary = None
-    beams = None
-    for hdu in hdulist:
-        if hdu.name == 'PRIMARY':
-            primary = hdu
-        elif hdu.name == 'BEAMS':
-            beams = hdu
-        else:
-            raise RuntimeError(f'Unknown HDU name {hdu.name}')
-    if not primary:
-        raise RuntimeError(f'No PRIMARY HDU found in fits file')
-    header = primary.header
-    helpers = {}
-    attrs = {}
-    naxes = header['NAXIS']
-    helpers['naxes'] = naxes
-    dim_map = _create_dim_map(helpers, header)
-    _fits_header_c_values_to_metadata(helpers, header)
-    if 'RESTFRQ' in header:
-        helpers['restfreq'] = header['RESTFRQ']
-    if 'SPECSYS' in header:
-        helpers['specsys'] = header['SPECSYS']
-    t_axes = helpers['t_axes']
-=======
         crpix.append(header[f"CRPIX{i}"] - 1)
         cunit.append(header[f"CUNIT{i}"])
+    helpers["ax_type"] = ax_type
+    helpers["shape"] = shape
     helpers["ctype"] = ctypes
-    helpers["shape"] = shape
     helpers["crval"] = crval
     helpers["cdelt"] = cdelt
     helpers["crpix"] = crpix
     helpers["cunit"] = cunit
-    if "RESTFRQ" in header:
-        helpers["restfreq"] = header["RESTFRQ"]
-    if "SPECSYS" in header:
-        helpers["specsys"] = header["SPECSYS"]
->>>>>>> 07527398
-    if (t_axes > 0).all():
-        dir_axes = t_axes[:]
-        dir_axes = dir_axes - 1
-        helpers["dir_axes"] = dir_axes
-        dim_map["l"] = dir_axes[0]
-        dim_map["m"] = dir_axes[1]
-        helpers["dim_map"] = dim_map
-    else:
-        raise RuntimeError("Could not find both direction axes")
-    if dir_axes is not None:
-<<<<<<< HEAD
-        attrs['direction'] = _xds_direction_attrs_from_header(helpers, header)
-    # FIXME read fits data in chunks in case all data too large to hold in memory
-    has_mask = da.any(da.isnan(primary.data)).compute()
-    attrs['active_mask'] = 'mask0' if has_mask else None
-    helpers['has_mask'] = has_mask
-    beam = _beam_attr_from_header(helpers, header)
-    if beam != 'mb':
-        attrs['beam'] = beam
-    if 'BITPIX' in header:
-        v = abs(header['BITPIX'])
-=======
-        p0 = header[f"CTYPE{t_axes[0]}"][-3:]
-        p1 = header[f"CTYPE{t_axes[1]}"][-3:]
-        if p0 != p1:
-            raise RuntimeError(
-                f"Projections for direction axes ({p0}, {p1}) differ, but they "
-                "must be the same"
-            )
-        direction = {}
-        direction["projection"] = p0
-        helpers["projection"] = p0
-        ref_sys = header["RADESYS"]
-        ref_eqx = header["EQUINOX"]
-        if ref_sys == "FK5" and ref_eqx == 2000:
-            ref_eqx = "J2000"
-        helpers["ref_sys"] = ref_sys
-        helpers["ref_eqx"] = ref_eqx
-        # fits does not support conversion frames
-        direction["conversion_system"] = ref_sys
-        direction["conversion_equinox"] = ref_eqx
-        direction["system"] = ref_sys
-        direction["equinox"] = ref_eqx
-        deg_to_rad = np.pi / 180.0
-        direction["latpole"] = {"value": header["LATPOLE"] * deg_to_rad, "unit": "rad"}
-        direction["longpole"] = {"value": header["LONPOLE"] * deg_to_rad, "unit": "rad"}
-        pc = np.zeros([2, 2])
-        for i in (0, 1):
-            for j in (0, 1):
-                # dir_axes are now 0-based, but fits needs 1-based
-                pc[i][j] = header[f"PC{dir_axes[i]+1}_{dir_axes[j]+1}"]
-        direction["pc"] = pc
-        # Is there really no fits header parameter for projection_parameters?
-        direction["projection_parameters"] = np.array([0.0, 0.0])
-        attrs["direction"] = direction
-    # FIXME read fits data in chunks in case all data too large to hold in memory
-    has_mask = da.any(da.isnan(primary.data)).compute()
-    attrs["active_mask"] = "mask0" if has_mask else None
-    helpers["has_mask"] = has_mask
-    helpers["has_multibeam"] = False
-    if "BMAJ" in header:
-        # single global beam
-        attrs["beam"] = {
-            "bmaj": {"unit": "arcsec", "value": header["BMAJ"]},
-            "bmin": {"unit": "arcsec", "value": header["BMIN"]},
-            "positionangle": {"unit": "arcsec", "value": header["BPA"]},
-        }
-    elif "CASAMBM" in header and header["CASAMBM"]:
-        # multi-beam
-        helpers["has_multibeam"] = True
-    else:
-        # no beam
-        attrs["beam"] = None
-    if "BITPIX" in header:
-        v = abs(header["BITPIX"])
->>>>>>> 07527398
-        if v == 32:
-            helpers["dtype"] = "float32"
-        elif v == 64:
-            helpers["dtype"] = "float64"
-        else:
-            raise RuntimeError(f'Unhandled data type {header["BITPIX"]}')
-    helpers["btype"] = header["BTYPE"] if "BTYPE" in header else None
-    helpers["bunit"] = header["BUNIT"] if "BUNIT" in header else None
-    attrs["object_name"] = header["OBJECT"] if "OBJECT" in header else None
-    obsdate = {}
-<<<<<<< HEAD
-    obsdate['type'] = 'time'
-    obsdate['value'] = Time(header['DATE-OBS'], format='isot').mjd
-    obsdate['unit'] = 'd'
-    obsdate['scale'] = header['TIMESYS']
-    obsdate['format'] = 'MJD'
-    attrs['obsdate'] = obsdate
-    helpers['obsdate'] = obsdate
-    attrs['observer'] = header['OBSERVER']
-    attrs['pointing_center'] = _pointing_center_to_metadata(helpers, header)
-    attrs['description'] = None
-    attrs['telescope'] = _get_telescope_metadata(helpers, header)
-    # TODO complete _make_history_xds when spec has been finalized
-    # attrs['history'] = _make_history_xds(header)
-    attrs['user'] = _user_attrs_from_header(header)
-=======
-    obsdate["value"] = Time(header["DATE-OBS"], format="isot").mjd
-    obsdate["unit"] = "d"
-    obsdate["time_scale"] = header["TIMESYS"]
-    obsdate["format"] = "MJD"
-    attrs["obsdate"] = obsdate
-    helpers["obsdate"] = obsdate
-    attrs["observer"] = header["OBSERVER"]
-    long_unit = header[f"CUNIT{t_axes[0]}"]
-    lat_unit = header[f"CUNIT{t_axes[1]}"]
-    unit = []
-    for uu in [long_unit, lat_unit]:
-        if uu == "deg":
-            unit.append(u.deg)
-        elif uu == "rad":
-            unit.append(u.rad)
-        else:
-            raise RuntimeError(f"Unsupported direction unit {uu}")
-    pc_long = float(header.get(f"CRVAL{t_axes[0]}")) * unit[0]
-    pc_lat = float(header.get(f"CRVAL{t_axes[1]}")) * unit[1]
-    pc_long = pc_long.to(u.rad).value
-    pc_lat = pc_lat.to(u.rad).value
-    attrs["pointing_center"] = {"value": np.array([pc_long, pc_lat]), "initial": True}
-    attrs["description"] = None
+
+
+def _get_telescope_metadata(helpers: dict, header) -> dict:
+    # The helpers dict is modified in place. header is not modified
     tel = {}
-    tel["name"] = header.get("TELESCOP")
-    x = header.get("OBSGEO-X")
-    y = header.get("OBSGEO-Y")
-    z = header.get("OBSGEO-Z")
+    tel["name"] = header["TELESCOP"]
+    x = header["OBSGEO-X"]
+    y = header["OBSGEO-Y"]
+    z = header["OBSGEO-Z"]
     xyz = np.array([x, y, z])
     r = np.sqrt(np.sum(xyz * xyz))
     lat = np.arcsin(z / r)
@@ -656,10 +262,28 @@
         "m1": {"unit": "rad", "value": lat},
         "m0": {"unit": "rad", "value": long},
     }
-    attrs["telescope"] = tel
     helpers["tel_pos"] = tel["position"]
-    # TODO complete __make_history_xds when spec has been finalized
-    # attrs['history'] = __make_history_xds(header)
+    return tel
+
+
+def _pointing_center_to_metadata(helpers: dict, header) -> dict:
+    # Neither helpers or header is modified
+    t_axes = helpers["t_axes"]
+    long_unit = header[f"CUNIT{t_axes[0]}"]
+    lat_unit = header[f"CUNIT{t_axes[1]}"]
+    unit = []
+    for uu in [long_unit, lat_unit]:
+        new_u = u.Unit(_get_unit(uu))
+        unit.append(new_u)
+    pc_long = float(header[f"CRVAL{t_axes[0]}"]) * unit[0]
+    pc_lat = float(header[f"CRVAL{t_axes[1]}"]) * unit[1]
+    pc_long = pc_long.to(u.rad).value
+    pc_lat = pc_lat.to(u.rad).value
+    return {"value": np.array([pc_long, pc_lat]), "initial": True}
+
+
+def _user_attrs_from_header(header) -> dict:
+    # header is not modified
     exclude = [
         "ALTRPIX",
         "ALTRVAL",
@@ -689,14 +313,14 @@
     ]
     regex = r"|".join(
         [
-            "^NAXIS\d?$",
-            "^CRVAL\d$",
-            "^CRPIX\d$",
-            "^CTYPE\d$",
-            "^CDELT\d$",
-            "^CUNIT\d$",
+            "^NAXIS\\d?$",
+            "^CRVAL\\d$",
+            "^CRPIX\\d$",
+            "^CTYPE\\d$",
+            "^CDELT\\d$",
+            "^CUNIT\\d$",
             "^OBSGEO-(X|Y|Z)$",
-            "^P(C|V)\d_\d$",
+            "^P(C|V)\\d_\\d$",
         ]
     )
     user = {}
@@ -704,8 +328,121 @@
         if re.search(regex, k) or k in exclude:
             continue
         user[k.lower()] = v
-    attrs["user"] = user
->>>>>>> 07527398
+    return user
+
+
+def _beam_attr_from_header(helpers: dict, header) -> Union[dict, str, None]:
+    # The helpers dict is modified in place. header is not modified
+    helpers["has_multibeam"] = False
+    if "BMAJ" in header:
+        # single global beam
+        return {
+            "bmaj": {"unit": "arcsec", "value": header["BMAJ"]},
+            "bmin": {"unit": "arcsec", "value": header["BMIN"]},
+            "positionangle": {"unit": "arcsec", "value": header["BPA"]},
+        }
+    elif "CASAMBM" in header and header["CASAMBM"]:
+        # multi-beam
+        helpers["has_multibeam"] = True
+        return "mb"
+    else:
+        # no beam
+        return None
+
+
+def _create_dim_map(helpers: dict, header) -> dict:
+    # The helpers dict is modified in place. header is not modified
+    t_axes = np.array([0, 0])
+    dim_map = {}
+    helpers["has_freq"] = False
+    # fits indexing starts at 1, not 0
+    for i in range(1, helpers["naxes"] + 1):
+        ax_type = header[f"CTYPE{i}"]
+        if ax_type.startswith("RA-"):
+            t_axes[0] = i
+        elif ax_type.startswith("DEC-"):
+            t_axes[1] = i
+        elif ax_type == "STOKES":
+            dim_map["polarization"] = i - 1
+        elif _is_freq_like(ax_type):
+            dim_map["freq"] = i - 1
+            helpers["has_freq"] = True
+            helpers["native_type"] = ax_type
+        else:
+            raise RuntimeError(f"{ax_type} is an unsupported axis")
+    helpers["t_axes"] = t_axes
+    helpers["dim_map"] = dim_map
+    return dim_map
+
+
+def _fits_header_to_xds_attrs(hdulist: fits.hdu.hdulist.HDUList) -> dict:
+    primary = None
+    beams = None
+    for hdu in hdulist:
+        if hdu.name == "PRIMARY":
+            primary = hdu
+        elif hdu.name == "BEAMS":
+            beams = hdu
+        else:
+            raise RuntimeError(f"Unknown HDU name {hdu.name}")
+    if not primary:
+        raise RuntimeError(f"No PRIMARY HDU found in fits file")
+    header = primary.header
+    helpers = {}
+    attrs = {}
+    naxes = header["NAXIS"]
+    helpers["naxes"] = naxes
+    dim_map = _create_dim_map(helpers, header)
+    _fits_header_c_values_to_metadata(helpers, header)
+    if "RESTFRQ" in header:
+        helpers["restfreq"] = header["RESTFRQ"]
+    if "SPECSYS" in header:
+        helpers["specsys"] = header["SPECSYS"]
+    t_axes = helpers["t_axes"]
+    if (t_axes > 0).all():
+        dir_axes = t_axes[:]
+        dir_axes = dir_axes - 1
+        helpers["dir_axes"] = dir_axes
+        dim_map["l"] = dir_axes[0]
+        dim_map["m"] = dir_axes[1]
+        helpers["dim_map"] = dim_map
+    else:
+        raise RuntimeError("Could not find both direction axes")
+    if dir_axes is not None:
+        attrs["direction"] = _xds_direction_attrs_from_header(helpers, header)
+    # FIXME read fits data in chunks in case all data too large to hold in memory
+    has_mask = da.any(da.isnan(primary.data)).compute()
+    attrs["active_mask"] = "mask0" if has_mask else None
+    helpers["has_mask"] = has_mask
+    beam = _beam_attr_from_header(helpers, header)
+    if beam != "mb":
+        attrs["beam"] = beam
+    if "BITPIX" in header:
+        v = abs(header["BITPIX"])
+        if v == 32:
+            helpers["dtype"] = "float32"
+        elif v == 64:
+            helpers["dtype"] = "float64"
+        else:
+            raise RuntimeError(f'Unhandled data type {header["BITPIX"]}')
+    helpers["btype"] = header["BTYPE"] if "BTYPE" in header else None
+    helpers["bunit"] = header["BUNIT"] if "BUNIT" in header else None
+    attrs["object_name"] = header["OBJECT"] if "OBJECT" in header else None
+    obsdate = {}
+    obsdate["type"] = "time"
+    obsdate["value"] = Time(header["DATE-OBS"], format="isot").mjd
+    obsdate["unit"] = "d"
+    obsdate["scale"] = header["TIMESYS"]
+    obsdate["format"] = "MJD"
+    attrs["obsdate"] = obsdate
+    helpers["obsdate"] = obsdate
+    attrs["observer"] = header["OBSERVER"]
+    attrs["pointing_center"] = _pointing_center_to_metadata(helpers, header)
+    attrs["description"] = None
+    attrs["telescope"] = _get_telescope_metadata(helpers, header)
+    # TODO complete _make_history_xds when spec has been finalized
+    # attrs['history'] = _make_history_xds(header)
+    attrs["user"] = _user_attrs_from_header(header)
     return attrs, helpers, header
 
 
@@ -727,31 +464,18 @@
             history_list.pop(i)
 
 
-<<<<<<< HEAD
 def _create_coords(helpers, header):
-    dir_axes = helpers['dir_axes']
-    dim_map = helpers['dim_map']
-=======
-def __create_coords(helpers, header):
     dir_axes = helpers["dir_axes"]
     dim_map = helpers["dim_map"]
->>>>>>> 07527398
     sphr_dims = (
         [dim_map["l"], dim_map["m"]] if ("l" in dim_map) and ("m" in dim_map) else []
     )
     helpers["sphr_dims"] = sphr_dims
     coords = {}
-<<<<<<< HEAD
-    coords['time'] = _get_time_values(helpers)
-    coords['polarization'] = _get_pol_values(helpers)
-    coords['frequency'] = _get_freq_values(helpers)
-    coords['velocity'] = (['frequency'], _get_velocity_values(helpers))
-=======
-    coords["time"] = __get_time_values(helpers)
-    coords["polarization"] = __get_pol_values(helpers)
-    coords["frequency"] = __get_freq_values(helpers)
-    coords["velocity"] = (["frequency"], __get_velocity_values(helpers))
->>>>>>> 07527398
+    coords["time"] = _get_time_values(helpers)
+    coords["polarization"] = _get_pol_values(helpers)
+    coords["frequency"] = _get_freq_values(helpers)
+    coords["velocity"] = (["frequency"], _get_velocity_values(helpers))
     if len(sphr_dims) > 0:
         l_world, m_world = _compute_world_sph_dims(
             sphr_dims, dir_axes, dim_map, helpers
@@ -761,24 +485,15 @@
         helpers["sphr_axis_names"] = (l_world[0], m_world[0])
     else:
         # Fourier image
-<<<<<<< HEAD
-        coords['u'], coords['v'] = _get_uv_values(helpers)
-=======
-        coords["u"], coords["v"] = __get_uv_values(helpers)
->>>>>>> 07527398
+        coords["u"], coords["v"] = _get_uv_values(helpers)
     xds = xr.Dataset(coords=coords)
     # attrs['xds'] = xds
     # return attrs
     return xds
 
 
-<<<<<<< HEAD
 def _get_time_values(helpers):
-    return [ helpers['obsdate']['value'] ]
-=======
-def __get_time_values(helpers):
     return [helpers["obsdate"]["value"]]
->>>>>>> 07527398
 
 
 def _get_pol_values(helpers):
@@ -823,11 +538,7 @@
         return ["I"]
 
 
-<<<<<<< HEAD
-def _get_freq_values(helpers:dict) -> list:
-=======
-def __get_freq_values(helpers: dict) -> list:
->>>>>>> 07527398
+def _get_freq_values(helpers: dict) -> list:
     vals = []
     ctype = helpers["ctype"]
     if "FREQ" in ctype:
@@ -850,19 +561,6 @@
                 "Spectral axis in FITS header is velocity, but there is "
                 "no rest frequency so converting to frequency is not possible"
             )
-<<<<<<< HEAD
-        helpers['doppler'] = 'Z'
-        v_idx = ctype.index('VOPT')
-        helpers['freq_idx'] = v_idx
-        helpers['freq_axis'] = v_idx
-        crval = helpers['crval'][v_idx]
-        crpix = helpers['crpix'][v_idx]
-        cdelt = helpers['cdelt'][v_idx]
-        cunit = helpers['cunit'][v_idx]
-        freq, vel =  _freq_from_vel(
-            crval, cdelt, crpix, cunit, 'Z',
-            helpers['shape'][v_idx], restfreq
-=======
         helpers["doppler"] = "Z"
         v_idx = ctype.index("VOPT")
         helpers["freq_idx"] = v_idx
@@ -871,9 +569,8 @@
         crpix = helpers["crpix"][v_idx]
         cdelt = helpers["cdelt"][v_idx]
         cunit = helpers["cunit"][v_idx]
-        freq, vel = __freq_from_vel(
+        freq, vel = _freq_from_vel(
             crval, cdelt, crpix, cunit, "Z", helpers["shape"][v_idx], restfreq
->>>>>>> 07527398
         )
         helpers["velocity"] = vel["value"] * u.Unit(vel["unit"])
         helpers["crval"][v_idx] = (freq["crval"] * u.Unit(freq["unit"])).to(u.Hz).value
@@ -883,23 +580,7 @@
         return [1420e6]
 
 
-<<<<<<< HEAD
-def _get_velocity_values(helpers:dict) -> list:
-    if 'velocity' in helpers:
-        return helpers['velocity'].to(u.m/u.s).value
-    elif 'frequency' in helpers:
-        if helpers['doppler'] == 'Z':
-            # (-1 + f0/f) = v/c
-            v = (helpers['restfreq']*u.Hz/helpers['frequency'].to('Hz').value - 1) * _c
-            v = v.to(u.m/u.s)
-            helpers['velocity'] = v
-            return v.value
-
-
-def _compute_world_sph_dims(
-    sphr_dims:list, dir_axes:list, dim_map:dict, helpers:dict
-=======
-def __get_velocity_values(helpers: dict) -> list:
+def _get_velocity_values(helpers: dict) -> list:
     if "velocity" in helpers:
         return helpers["velocity"].to(u.m / u.s).value
     elif "frequency" in helpers:
@@ -907,15 +588,14 @@
             # (-1 + f0/f) = v/c
             v = (
                 helpers["restfreq"] * u.Hz / helpers["frequency"].to("Hz").value - 1
-            ) * __c
+            ) * _c
             v = v.to(u.m / u.s)
             helpers["velocity"] = v
             return v.value
 
 
-def __compute_world_sph_dims(
+def _compute_world_sph_dims(
     sphr_dims: list, dir_axes: list, dim_map: dict, helpers: dict
->>>>>>> 07527398
 ) -> list:
     shape = helpers["shape"]
     ctype = helpers["ctype"]
@@ -950,38 +630,21 @@
     x, y = np.indices(w.pixel_shape)
     long, lat = w.pixel_to_world_values(x, y)
     # long, lat will always be in degrees, so convert to rad
-<<<<<<< HEAD
     long *= _deg_to_rad
     lat *= _deg_to_rad
-    crpix = helpers['crpix'][dir_axes[0]], helpers['crpix'][dir_axes[1]]
-=======
-    f = np.pi / 180
-    long *= f
-    lat *= f
     crpix = helpers["crpix"][dir_axes[0]], helpers["crpix"][dir_axes[1]]
->>>>>>> 07527398
     wcrvalx, wcrvaly = w.pixel_to_world_values(crpix[0], crpix[1])
     wcrvalx = wcrvalx.tolist() * _deg_to_rad
     wcrvaly = wcrvaly.tolist() * _deg_to_rad
     wcrval = [wcrvalx, wcrvaly]
     for i, j in zip(dir_axes, (0, 1)):
-<<<<<<< HEAD
-        helpers['cunit'][i] = 'rad'
-        helpers['crval'][i] = wcrval[j]
-        helpers['cdelt'][i] *= _deg_to_rad
-    return [[long_axis_name, long], [lat_axis_name, lat]]
-
-
-def _do_multibeam(xds:xr.Dataset, imname:str) -> xr.Dataset:
-=======
         helpers["cunit"][i] = "rad"
         helpers["crval"][i] = wcrval[j]
-        helpers["cdelt"][i] *= f
+        helpers["cdelt"][i] *= _deg_to_rad
     return [[long_axis_name, long], [lat_axis_name, lat]]
 
 
-def __do_multibeam(xds: xr.Dataset, imname: str) -> xr.Dataset:
->>>>>>> 07527398
+def _do_multibeam(xds: xr.Dataset, imname: str) -> xr.Dataset:
     """Only run if we are sure there are multiple beams"""
     hdulist = fits.open(imname)
     for hdu in hdulist:
@@ -1016,17 +679,7 @@
     )
 
 
-<<<<<<< HEAD
-def _get_uv_values(helpers:dict) -> tuple:
-    shape = helpers['shape']
-    ctype = helpers['ctype']
-    unit = helpers['cunit']
-    delt = helpers['cdelt']
-    ref_pix = helpers['crpix']
-    ref_val = helpers['crval']
-    for i, axis in enumerate(['UU', 'VV']):
-=======
-def __get_uv_values(helpers: dict) -> tuple:
+def _get_uv_values(helpers: dict) -> tuple:
     shape = helpers["shape"]
     ctype = helpers["ctype"]
     unit = helpers["cunit"]
@@ -1034,7 +687,6 @@
     ref_pix = helpers["crpix"]
     ref_val = helpers["crval"]
     for i, axis in enumerate(["UU", "VV"]):
->>>>>>> 07527398
         idx = ctype.index(axis)
         if idx >= 0:
             z = []
@@ -1051,19 +703,7 @@
     return u, v
 
 
-<<<<<<< HEAD
 def _add_sky_or_apeture(
-    xds:xr.Dataset, ary:Union[np.ndarray, da.array],
-    dim_order:list, helpers:dict, has_sph_dims:bool
-) -> xr.Dataset:
-    xda = xr.DataArray(ary, dims=dim_order)
-    image_type = helpers['btype']
-    unit = helpers['bunit']
-    xda.attrs[_image_type] = image_type
-    xda.attrs['unit'] = unit
-    name = 'sky' if has_sph_dims else 'apeture'
-=======
-def __add_sky_or_apeture(
     xds: xr.Dataset,
     ary: Union[np.ndarray, da.array],
     dim_order: list,
@@ -1073,10 +713,9 @@
     xda = xr.DataArray(ary, dims=dim_order)
     image_type = helpers["btype"]
     unit = helpers["bunit"]
-    xda.attrs[__image_type] = image_type
+    xda.attrs[_image_type] = image_type
     xda.attrs["unit"] = unit
     name = "sky" if has_sph_dims else "apeture"
->>>>>>> 07527398
     xda = xda.rename(name)
     xds[xda.name] = xda
     if helpers["has_mask"]:
@@ -1088,13 +727,8 @@
     return xds
 
 
-<<<<<<< HEAD
 def _read_image_array(
-    img_full_path:str, chunks:dict, helpers:dict, verbose:bool
-=======
-def __read_image_array(
     img_full_path: str, chunks: dict, helpers: dict, verbose: bool
->>>>>>> 07527398
 ) -> da.array:
     # memmap = True allows only part of data to be loaded into memory
     # may also need to pass mode='denywrite'
@@ -1105,15 +739,9 @@
         raise ValueError(
             f"incorrect type {type(chunks)} for parameter chunks. Must be " "dict"
         )
-<<<<<<< HEAD
     transpose_list, new_axes = _get_transpose_list(helpers)
-    data_type = helpers['dtype']
-    rshape = helpers['shape'][::-1]
-=======
-    transpose_list, new_axes = __get_transpose_list(helpers)
     data_type = helpers["dtype"]
     rshape = helpers["shape"][::-1]
->>>>>>> 07527398
     full_chunks = mychunks + tuple([1 for rr in range(5) if rr >= len(mychunks)])
     d0slices = []
     blc = tuple(5 * [0])
@@ -1135,13 +763,8 @@
                         shapes = tuple(
                             [d0len, d1len, d2len, d3len, d4len][: len(rshape)]
                         )
-<<<<<<< HEAD
-                        starts = tuple([d0, d1, d2, d3, d4][:len(rshape)])
+                        starts = tuple([d0, d1, d2, d3, d4][: len(rshape)])
                         delayed_array = dask.delayed(_read_image_chunk)(
-=======
-                        starts = tuple([d0, d1, d2, d3, d4][: len(rshape)])
-                        delayed_array = dask.delayed(__read_image_chunk)(
->>>>>>> 07527398
                             img_full_path, shapes, starts
                         )
                         d4slices += [da.from_delayed(delayed_array, shapes, data_type)]
@@ -1162,13 +785,8 @@
     return ary.transpose(transpose_list)
 
 
-<<<<<<< HEAD
-def _get_chunk_list(chunks:dict, helpers:dict) -> tuple:
-    ret_list = list(helpers['shape'])[::-1]
-=======
-def __get_chunk_list(chunks: dict, helpers: dict) -> tuple:
+def _get_chunk_list(chunks: dict, helpers: dict) -> tuple:
     ret_list = list(helpers["shape"])[::-1]
->>>>>>> 07527398
     axis = 0
     ctype = helpers["ctype"]
     for c in ctype[::-1]:
@@ -1190,13 +808,8 @@
     return tuple(ret_list)
 
 
-<<<<<<< HEAD
-def _get_transpose_list(helpers:dict) -> tuple:
-    ctype = helpers['ctype']
-=======
-def __get_transpose_list(helpers: dict) -> tuple:
+def _get_transpose_list(helpers: dict) -> tuple:
     ctype = helpers["ctype"]
->>>>>>> 07527398
     transpose_list = 5 * [-1]
     # time axis
     transpose_list[0] = 4
@@ -1232,11 +845,7 @@
     return transpose_list, new_axes
 
 
-<<<<<<< HEAD
-def _read_image_chunk(img_full_path, shapes:tuple, starts:tuple) -> np.ndarray:
-=======
-def __read_image_chunk(img_full_path, shapes: tuple, starts: tuple) -> np.ndarray:
->>>>>>> 07527398
+def _read_image_chunk(img_full_path, shapes: tuple, starts: tuple) -> np.ndarray:
     hdulist = fits.open(img_full_path, memmap=True)
     s = []
     for start, length in zip(starts, shapes):
