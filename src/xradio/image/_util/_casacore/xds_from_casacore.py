import astropy
from astropy import units as u
from casacore import images, quanta, tables
from casacore.images import coordinates
import copy
import dask
import dask.array as da
import logging
import numpy as np
import os
from typing import Union
import xarray as xr

from .common import (
    __active_mask, __doppler_types, __native_types, __object_name,
    __pointing_center
)
<<<<<<< HEAD
from ..common import (__dask_arrayize, __image_type)
=======
from ..common import __c, __dask_arrayize

__image_type = 'image_type'
>>>>>>> 13b478f2


def __add_coord_attrs(xds: xr.Dataset, icoords: dict, diraxes: list) -> xr.Dataset:
    xds = __add_time_attrs(xds, icoords)
    xds = __add_freq_attrs(xds, icoords)
    xds = __add_vel_attrs(xds, icoords)
    xds = __add_dir_lin_attrs(xds, icoords, diraxes)
    return xds


def __add_dir_lin_attrs(xds, coord_dict, dir_axes):
    for k in coord_dict:
        if k.startswith('direction'):
            dd = coord_dict[k]
            for i in (0, 1):
                meta = {}
                meta['unit'] = 'rad'
                unit = dd['units'][i]
                if unit == "'":
                    unit = 'arcmin'
                elif unit == '"':
                    unit = 'arcsec'
                ap_unit = 1 * u.Unit(unit)
                scale = ap_unit.to('rad').value
                meta['wcs'] = {}
                meta['wcs']['crval'] = dd['crval'][i]*scale
                meta['wcs']['cdelt'] = dd['cdelt'][i]*scale
                xds[dir_axes[i]].attrs = copy.deepcopy(meta)
            break
        elif k.startswith('linear'):
            ld = coord_dict[k]
            for i in (0, 1):
                meta = {}
                meta['unit'] = ld['units'][i]
                meta['wcs'] = {}
                meta['wcs']['crval'] = ld['crval'][i]
                meta['wcs']['cdelt'] = ld['cdelt'][i]
                xds[dir_axes[i]].attrs = copy.deepcopy(meta)
            break
    return xds


def __add_freq_attrs(xds, coord_dict):
    freq_coord = xds['freq']
    meta = {}
    for k in coord_dict:
        if k.startswith('spectral'):
            sd = coord_dict[k]
            meta['conversion'] = sd['conversion']
            meta['native_type'] = __native_types[sd['nativeType']]
            meta['restfreq'] = sd['restfreq']
            meta['restfreqs'] = sd['restfreqs']
            meta['system'] = sd['system']
            meta['unit'] = sd['unit']
            meta['wave_unit'] = sd['waveUnit']
            meta['wcs'] = {}
            meta['wcs']['crval'] = sd['wcs']['crval']
            meta['wcs']['cdelt'] = sd['wcs']['cdelt']
            break
    if not meta:
		# this is the default frequency information CASA creates
        meta = {
			'conversion': {
				'direction': {
					'm0': {'unit': 'rad', 'value': 0.0},
   					'm1': {'unit': 'rad', 'value': 1.5707963267948966},
   					'refer': 'J2000',
   					'type': 'direction'
				},
  				'epoch': {
					'm0': {'unit': 'd', 'value': 0.0},
   					'refer': 'LAST',
   					'type': 'epoch'
				},
  				'position': {
					'm0': {'unit': 'rad', 'value': 0.0},
   					'm1': {'unit': 'rad', 'value': 0.0},
   					'm2': {'unit': 'm', 'value': 0.0},
   					'refer': 'ITRF',
   					'type': 'position'
				},
  				'system': 'LSRK'
			},
 			'nativeType': 'FREQ',
 			'restfreq': 1420405751.7860003,
 			'restfreqs': [1420405751.7860003],
 			'system': 'LSRK',
 			'unit': 'Hz',
 			'waveUnit': 'mm',
 			'wcs': {
				'cdelt': 1000.0,
  				'crval': 1415000000.0,
			}
		}
    freq_coord.attrs = copy.deepcopy(meta)
    xds['freq'] = freq_coord
    return xds


def __add_mask(
    xds:xr.Dataset, name:str, ary:Union[np.ndarray, da.array], dimorder:list
) -> xr.Dataset:
    xda = xr.DataArray(ary, dims=dimorder)
    # True pixels are good in numpy masked arrays
    xda = da.logical_not(xda)
    xda.attrs['image_type'] = 'Mask'
    xda = xda.rename(name)
    xds[xda.name] = xda
    return xds


def __add_sky_or_apeture(
    xds: xr.Dataset, ary: Union[np.ndarray, da.array],
    dimorder:list, img_full_path: str, has_sph_dims:bool
) -> xr.Dataset:
    xda = xr.DataArray(ary, dims=dimorder)
    casa_image = images.image(img_full_path)
    image_type = casa_image.info()['imageinfo']['imagetype']
    unit = casa_image.unit()
    del casa_image
    xda.attrs[__image_type] = image_type
    xda.attrs['unit'] = unit
    name = 'sky' if has_sph_dims else 'apeture'
    xda = xda.rename(name)
    xds[xda.name] = xda
    return xds


def __get_time_format(value:float, unit:str) -> str:
    if value >= 40000 and value <= 100000 and unit == 'd':
        return  'MJD'
    else:
        return ''



def __add_time_attrs(xds: xr.Dataset, coord_dict: dict) -> xr.Dataset:
    time_coord = xds['time']
    meta = {}
    meta['refer'] = coord_dict['obsdate']['refer']
    meta['unit'] = coord_dict['obsdate']['m0']['unit']
    meta['format'] = __get_time_format(time_coord[0], meta['unit'])
    time_coord.attrs = copy.deepcopy(meta)
    xds['time'] = time_coord
    return xds


def __add_vel_attrs(xds, coord_dict):
    vel_coord = xds['vel']
    meta = {'unit': 'm/s'}
    for k in coord_dict:
        if k.startswith('spectral'):
            sd = coord_dict[k]
            meta['doppler_type'] = __doppler_types[sd['velType']]
            break
    if not meta:
            meta['doppler_type'] = __doppler_types[0]
    vel_coord.attrs = copy.deepcopy(meta)
    xds['vel'] = vel_coord
    return xds


def __casa_image_to_xds_attrs(img_full_path: str, history: bool=True) -> dict:
    """
    Get the xds level attributes as a python dictionary
    """
    casa_image = images.image(img_full_path)
    meta_dict = casa_image.info()
    del casa_image
    coord_dict = meta_dict['coordinates']
    attrs = {}
    dir_key = None
    for k in coord_dict.keys():
        if (k.startswith('direction')):
            dir_key = k
            break
    if dir_key:
        # shared direction coordinate attributes
        coord_dir_dict = coord_dict[dir_key]
        system = 'system'
        if system not in coord_dir_dict:
            raise Exception('No direction reference frame found')
        dir_dict = {}
        casa_system = coord_dir_dict[system]
        ap_system, ap_equinox = __convert_direction_system(casa_system, 'native')
        dir_dict[system] = ap_system
        dir_dict['equinox'] = ap_equinox if ap_equinox else None
        dir_dict['conversion_system'] = None

        cs = 'conversionSystem'
        if cs in coord_dir_dict and (coord_dir_dict[cs] != coord_dir_dict[system]):
                logging.warn(
                    'Conversion direction frame differs from native direction '
                    'frame in CASA image. However, ngCASA does not support conversion '
                    'frames at this time so the ngCASA image\'s conversion frame '
                    'will be set to the native frame'
                )
        dir_dict['conversion_system'] = dir_dict[system]
        dir_dict['conversion_equinox'] = dir_dict['equinox']
        k = 'latpole'
        if k in coord_dir_dict:
            deg_to_rad = np.pi/180
            for j in (k, 'longpole'):
                dir_dict[j] = {
                    'value': coord_dir_dict[j]*deg_to_rad, 'unit': 'rad'
                }
        for j in ('pc', 'projection_parameters', 'projection'):
            if j in coord_dir_dict:
                dir_dict[j] = coord_dir_dict[j]
        attrs['direction'] = dir_dict
    attrs['telescope'] = {}
    telescope = attrs['telescope']
    attrs['obsdate'] = {}
    obsdate = attrs['obsdate']
    attrs[__pointing_center] = coord_dict['pointingcenter'].copy()
    for k in ('observer', 'obsdate', 'telescope', 'telescopeposition'):
        if k.startswith('telescope'):
            if k == 'telescope':
                telescope['name'] = coord_dict[k]
            else:
                telescope['position'] = coord_dict[k]
        elif k == 'obsdate':
            obsdate['refer'] = coord_dict[k]['refer']
            obsdate['unit'] = coord_dict[k]['m0']['unit']
            obsdate['value'] = coord_dict[k]['m0']['value']
            obsdate['format'] = __get_time_format(obsdate['value'], obsdate['unit'])
        else:
            attrs[k] = coord_dict[k] if k in coord_dict else ''
    imageinfo = meta_dict['imageinfo']
    obj = 'objectname'
    attrs[__object_name] = imageinfo[obj] if obj in imageinfo else ''
    attrs['beam'] = __get_beam(imageinfo)
    attrs['user'] = meta_dict['miscinfo']
    casa_table = tables.table(
        img_full_path, readonly=True,
        lockoptions={'option': 'usernoread'}, ack=False
    )
    defmask = 'Image_defaultmask'
    attrs[__active_mask] = (
            casa_table.getkeyword(defmask)
            if defmask in casa_table.keywordnames()
            else None
    )
    casa_table.close()
    attrs['description'] = None
    # if also loading history, put it as another xds in the attrs
    if history:
        htable = os.sep.join([img_full_path, 'logtable'])
        if os.path.isdir(htable):
            attrs['history'] = read_generic_table(htable)
        else:
            logging.warn(
                f'Unable to find history table {htable}. '
                'History will not be included'
            )
    return copy.deepcopy(attrs)


def __casa_image_to_xds_metadata(img_full_path:str, verbose:bool=False) -> dict:
    """
    TODO: complete documentation
    Create an xds without any pixel data from metadata from the specified CASA image
    """
    attrs = {}
    casa_image = images.image(img_full_path)
    # shape list is the reverse of the actual image shape
    shape = casa_image.shape()[::-1]
    attrs['shape'] = shape
    meta_dict = casa_image.info()
    coord_dict = meta_dict['coordinates']
    axis_names = __flatten_list(casa_image.coordinates().get_axes())[::-1]
    attrs['icoords'] = coord_dict
    diraxes = [
        aa.lower().replace(' ', '_') for cc in coord_dict.items()
        if (cc[0][:-1] in ['direction', 'linear']) and len(cc[1]['axes']) >= 2
        for aa in cc[1]['axes']
    ]
    attrs['dir_axes'] = diraxes
    dimmap = __get_dimmap(coord_dict, verbose)
    attrs['dimmap'] = dimmap
    sphr_dims = (
        [dimmap['l'], dimmap['m']]
        if ('l' in dimmap) and ('m' in dimmap)
        else []
    )
    attrs['sphr_dims'] = sphr_dims
    coords = {}
    coords['time'] = __get_time_values(coord_dict)
    coords['pol'] = __get_pol_values(coord_dict)
    coords['freq'] = __get_freq_values(casa_image.coordinates(), shape)
    coords['vel'] = (['freq'], __get_velocity_values(coord_dict, coords['freq']))
    if len(sphr_dims) > 0:
        for k in coord_dict.keys():
            if k.startswith('direction'):
                dc = coordinates.directioncoordinate(coord_dict[k])
                break
        l_world, m_world = __compute_world_sph_dims(
            sphr_dims, diraxes, casa_image.coordinates(), dc, shape, dimmap
        )
        coords[l_world[0]] = (['l', 'm'], l_world[1])
        coords[m_world[0]] = (['l', 'm'], m_world[1])
    else:
        # Fourier image
        coords['u'], coords['v'] = __get_uv_values(coord_dict, axis_names, shape)
    del casa_image
    xds = xr.Dataset(coords=coords)
    attrs['xds'] = xds
    return attrs


def __compute_world_sph_dims(
    sphr_dims: list, dir_axes: list, csys:dict,
    dc:coordinates.directioncoordinate, shape:tuple, dimmap:dict
) -> list:
    proj = dc.get_projection()
    # casacore csys getters return values in opposite order as the real axes order
    coord_names = csys.get_names()[::-1]
    for i, name in enumerate(coord_names):
        if name.startswith('direction'):
            dc_index = i
            break
    unit = csys.get_unit()[::-1]
    inc = csys.get_increment()[::-1]
    ref_pix = csys.get_referencepixel()[::-1]
    ref_val = csys.get_referencevalue()[::-1]
    wcs_dict = {}
    # opposite of what you expect because, even though the coordinates have
    # been ordered coorectly, the two direction coordinate axes are still flipped
    for i, name in enumerate(dir_axes[::-1]):
        if name.startswith('right'):
            long_axis_name = name
            fi = 1
            wcs_dict[f'CTYPE1'] = f'RA---{proj}'
            wcs_dict[f'NAXIS1'] = shape[dimmap['l']]
        if name.startswith('dec'):
            lat_axis_name = name
            fi = 2
            wcs_dict['CTYPE2'] = f'DEC--{proj}'
            wcs_dict[f'NAXIS2'] = shape[dimmap['m']]
        t_unit = unit[dc_index][i]
        if t_unit == "'":
            t_unit = 'arcmin'
        elif t_unit == '"':
            t_unit = 'arcsec'
        wcs_dict[f'CUNIT{fi}'] = t_unit
        wcs_dict[f'CDELT{fi}'] = inc[dc_index][i]
        # FITS arrays are 1-based
        wcs_dict[f'CRPIX{fi}'] = ref_pix[dc_index][i] + 1
        wcs_dict[f'CRVAL{fi}'] = ref_val[dc_index][i]
    w = astropy.wcs.WCS(wcs_dict)
    x, y = np.indices(w.pixel_shape)
    long, lat = w.pixel_to_world_values(x, y)
    # long, lat from above eqn will always be in degrees, so convert to rad
    f = np.pi/180
    long *= f
    lat *= f
    return [[long_axis_name, long], [lat_axis_name, lat]]


def __convert_beam_to_rad(beam: dict) -> dict:
    """Convert a beam dictionary to radians"""
    mybeam = {}
    for k in beam:
        q = quanta.quantity(beam[k])
        q.convert(quanta.quantity('1rad'))
        j = 'pa' if k == 'positionangle' else k
        mybeam[j] = q.to_dict()
    return mybeam


def __convert_direction_system(casa_system: str, which: str) -> tuple:
    if casa_system == 'J2000':
        logging.info(
            f'J2000 found as {which} reference frame in CASA image '
            'This corresponds to FK5(equinox="J2000") in astropy. '
            'Metadata will be written appropriately'
        )
        return ('FK5', 'J2000')
    elif casa_system == 'B1950':
        logging.info(
            f'B1950 found as {which} reference frame in CASA image '
            'This corresponds to FK4(equinox="B1950") in astropy. '
            'Metadata will be written appropriately'
        )
        return ('FK4', 'B1950')
    elif casa_system in ('GALACTIC', 'ICRS'):
        return (casa_system, None)
    else:
        raise Exception(
            f'astropy does not support frame {casa_system} and this '
            'application does not support converting it to '
            'something astropy does support. You can try to regridding '
            'it to ICRS, GALACTIC, J2000, or B1950 in CASA and then '
            're-run this application on the regridded image'
        )


####################################
# local helper - return a dictionary of table attributes created from keywords and column descriptions
def extract_table_attributes(infile):
    tb_tool = tables.table(infile, readonly=True, lockoptions={'option': 'usernoread'}, ack=False)
    kwd = tb_tool.getkeywords()
    attrs = dict([(kk, kwd[kk]) for kk in kwd if kk not in os.listdir(infile)])
    cols = tb_tool.colnames()
    column_descriptions = {}
    for col in cols:
        column_descriptions[col] = tb_tool.getcoldesc(col)
    attrs['column_descriptions'] = column_descriptions
    attrs['info'] = tb_tool.info()
    tb_tool.close()
    return attrs


def __flatten_list(list_of_lists: list) -> list:
    flat = []
    for x in list_of_lists:
        if type(x) == list:
            flat.extend(__flatten_list(x))
        else:
            flat.append(x)
    return flat


def __get_beam(imageinfo: dict):
    """Returns None if no beam. Multiple beams are handled elsewhere"""
    k = 'restoringbeam'
    key = None
    if k in imageinfo and 'major' in imageinfo[k]:
        return __convert_beam_to_rad(imageinfo[k])
    return None


def __get_chunk_list(chunks:dict, coords:list, image_shape:Union[list, tuple]) -> tuple:
    ret_list = list(image_shape)
    axis = 0
    for c in coords:
        if c == 'direction' or c == 'linear':
            lm = ('l', 'm')
            uv = ('u', 'v')
            for i in (0, 1):
                for k in (lm[i], uv[i]):
                    if k in chunks:
                        ret_list[axis] = chunks[k]
                        break
                # add an axis because direction has 2 axes
                if i == 0:
                    axis += 1
        elif c == 'spectral':
            if 'freq' in chunks:
                ret_list[axis] = chunks['freq']
        elif c == 'stokes':
            if 'pol' in chunks:
                ret_list[axis] = chunks['pol']
        else:
            raise Exception(f'Unhandled coordinate type {c}')
        axis += 1
    return tuple(ret_list)


def __get_dimmap(coords: list, verbose: bool=False) -> dict:
    # example of dimmap:
    # [('direction0', 0), ('direction1', 1), ('spectral0', 2), ('stokes0', 3)]
    dimmap : list[tuple] = [
        (coord[:-1]+str(ii), ci) for coord in coords
        if coord[:-1] in ['direction', 'stokes', 'spectral', 'linear']
        for ii, ci in enumerate(coords['pixelmap%s' % coord[-1]])
    ]
    if verbose:
        print(f'dimmap: {dimmap}')
    # example of dimmap after next statment
    # [('l', 0), ('m', 1), ('chan', 2), ('pol', 3)]
    dimmap = [
        (rr[0].replace(
            'stokes0','pol'
        ).replace('spectral0','chan').replace('direction0','l').replace(
            'direction1','m').replace('linear0', 'u').replace(
            'linear1', 'v'
        ), rr[1]
        ) for rr in dimmap
    ]
    if verbose:
        print(f'dimmap: {dimmap}')
    if (
        ('linear0' in np.vstack(dimmap)[:,0])
        and ('linear1' in np.vstack(dimmap)[:,0])
    ):
        dimmap = [
            (rr[0].replace('linear0', 'l').replace('linear1', 'm'), rr[1])
            for rr in dimmap
        ]
    dimmap = [
        (rr[0].replace('linear0', 'component'), rr[1])
        for rr in dimmap if rr[1] >= 0
    ]
    # conversion to dict, example dimmap after this statement
    # dimmap: {'l': 0, 'm': 1, 'chan': 2, 'pol': 3}
    dimmap = dict(
        [(diraxes[int(rr[0][-1])], rr[1])
        if rr[0].startswith('linear') or rr[0].startswith('direction')
        else rr for rr in dimmap]
    )
    if verbose:
        print(f'dimmap: {dimmap}')
    return dimmap


def __get_freq_values(coords: coordinates.coordinatesystem, shape:tuple) -> list:
    idx = __get_image_axis_order(coords)[::-1].index('Frequency')
    if idx >= 0:
        coord_dict = coords.dict()
        for k in coord_dict:
            if k.startswith('spectral'):
                freqs = []
                wcs = coord_dict[k]['wcs']
                crpix = wcs['crpix']
                crval = wcs['crval']
                cdelt = wcs['cdelt']
                for i in range(shape[idx]):
                    f = (i - crpix) * cdelt + crval
                    freqs.append(f)
                return freqs
    else:
        return [1420e6]


def __get_image_axis_order(coords: coordinates.coordinatesystem) -> list:
    """
    get the *reverse* order of image axes
    """
    axis_names = coords.get_axes()[::-1]
    ncoords = len(axis_names)
    csys = coords.dict()
    ordered = len(__flatten_list(axis_names)) * ['']
    for i in range(ncoords-1, -1, -1):
        axes = csys['pixelmap' + str(i)]
        if len(axes) == 1:
            ordered[axes[0]] = axis_names[i]
        elif len(axes) == 2:
            ordered[axes[0]] = axis_names[i][1]
            ordered[axes[1]] = axis_names[i][0]
    ordered = __flatten_list(ordered)[::-1]
    return ordered


def __get_image_dim_order(coords: coordinates.coordinatesystem) -> list:
    """
    Get the xds dim order of the input image. The returned list is in casacore
    order, which is the reverse of the actual image dimension order
    """
    flat = __get_image_axis_order(coords)
    ret = []
    for axis in flat:
        b = axis.lower()
        if b.startswith('right') or b.startswith('uu'):
            ret.append('l')
        elif b.startswith('dec') or b.startswith('vv'):
            ret.append('m')
        elif b.startswith('freq'):
            ret.append('freq')
        elif b.startswith('stok'):
            ret.append('pol')
        else:
            raise Exception(f'Unhandled axis name {c}')
    return ret


def __get_mask_names(infile:str) -> list:
    t = tables.table(infile)
    tb_tool = tables.table(
        infile, readonly=True, lockoptions={'option': 'usernoread'}, ack=False
    )
    mymasks = t.getkeyword('masks') if 'masks' in t.keywordnames() else []
    t.close()
    return mymasks


def __get_multibeam(imageinfo: dict) -> Union[np.ndarray, None]:
    """Returns None if the image does not have multiple (per-plane) beams"""
    p = 'perplanebeams'
    if p not in imageinfo:
        return None
    beam = imageinfo[p]
    nchan = beam['nChannels']
    npol = beam['nStokes']
    beam_array = np.zeros([1, npol, nchan, 3])
    for c in range(nchan):
        for p in range(npol):
            k = nchan * p + c
            b = beam['*' + str(k)]
            beam_dict = __convert_beam_to_rad(b)
            beam_array[0][p][c][0] = beam_dict['major']['value']
            beam_array[0][p][c][1] = beam_dict['minor']['value']
            beam_array[0][p][c][2] = beam_dict['pa']['value']
    return beam_array


def __get_persistent_block(
    infile:str, shapes:tuple, starts:tuple, dimorder:list,
    transpose_list:list, new_axes:list
) -> xr.DataArray:
    block = __read_image_chunk(infile, shapes, starts)
    block = np.expand_dims(block, new_axes)
    block = block.transpose(transpose_list)
    block = xr.DataArray(block, dims=dimorder)
    return block


def __get_pol_values(coord_dict):
    for k in coord_dict:
        if k.startswith('stokes'):
            return coord_dict[k]['stokes']
    return ['I']


def __get_starts_shapes_slices(
    blockdes: dict, coords:coordinates.coordinatesystem, cshape:list
) -> tuple:
    img_dim_order = __get_image_dim_order(coords)
    starts = []
    shapes = []
    slices = {}
    for i, dim in enumerate(img_dim_order):
        if dim not in ['pol', 'freq', 'l', 'm', 'u', 'v']:
            raise Exception(f'Unsupported dimension {dim}')
        if dim in blockdes:
            extent = blockdes[dim]
            if isinstance(extent, int):
                starts.append(extent)
                shapes.append(extent+1)
                slices[dim] = slice(extent, extent+1)
            elif isinstance(extent, slice):
                starts.append(extent.start)
                shapes.append(extent.stop - extent.start)
                slices[dim] = slice(extent.start, extent.stop)
            else:
                raise Exception(f'Unhandled extent type {type(extent)}')
        else:
            starts.append(0)
            shapes.append(cshape[i])
    return starts, shapes, slices


def __get_time_values(coord_dict):
   return [ coord_dict['obsdate']['m0']['value'] ]


def __get_transpose_list(coords: coordinates.coordinatesystem) -> list:
    flat = __get_image_axis_order(coords)
    transpose_list = 5 * [-1]
    # time axis
    transpose_list[0] = 4
    new_axes = [4]
    last_axis = 3
    not_covered = ['l', 'm', 'u', 'v', 's', 'f']
    csys = coords.dict()
    for i, c in enumerate(flat):
        b = c.lower()
        if b.startswith('right') or b.startswith('uu'):
            transpose_list[3] = i
            # transpose_list[3] = csys['pixelmap0'][0]
            not_covered.remove('l')
            not_covered.remove('u')
        elif b.startswith('dec') or b.startswith('vv'):
            transpose_list[4] = i
            # transpose_list[4] = csys['pixelmap0'][1]
            not_covered.remove('m')
            not_covered.remove('v')
        elif b.startswith('freq'):
            # transpose_list[2] = csys['pixelmap1'][0]
            transpose_list[2] = i
            not_covered.remove('f')
        elif b.startswith('stok'):
            transpose_list[1] = i
            # transpose_list[1] = csys['pixelmap2'][0]
            not_covered.remove('s')
        else:
            raise Exception(f'Unhandled axis name {c}')
    h = {'l': 3, 'm': 4, 'u': 3, 'v': 4, 'f': 2, 's': 1}
    for p in not_covered:
        transpose_list[h[p]] = last_axis
        new_axes.append(last_axis)
        last_axis -= 1
    new_axes.sort()
    if transpose_list.count(-1) > 0:
        raise Exception(
            f'Logic error: axes {axes}, transpose_list {transpose_list}'
        )
    return transpose_list, new_axes


def __get_uv_values(coord_dict, axis_names, shape):
    for i, axis in enumerate(['UU', 'VV']):
        idx = axis_names.index(axis)
        if idx >= 0:
            for k in coord_dict:
                cdict = coord_dict[k]
                if k.startswith('linear'):
                    z = []
                    crpix = cdict['crpix'][i]
                    crval = cdict['crval'][i]
                    cdelt = cdict['cdelt'][i]
                    for i in range(shape[idx]):
                        f = (i - crpix) * cdelt + crval
                        z.append(f)
                    if axis == 'UU':
                        u = z
                    else:
                        v = z
    return u, v


def __get_velocity_values(coord_dict: dict, freq_values: list) -> list:
    restfreq = 1420405751.786
    for k in coord_dict:
        if k.startswith('spectral'):
            restfreq = coord_dict[k]['restfreq']
            break
    # doppler type = RADIO definition
    return [ ((1 - f/restfreq)*__c).value for f in freq_values ]



def __make_coord_subset(xds:xr.Dataset, slices:dict) -> xr.Dataset:
    dim_to_coord_map = {}
    coord_to_dim_map = {}
    for c in xds.coords:
        coord_to_dim_map[c] = xds[c].dims
        for d in xds[c].dims:
            if c != d:
                if d in dim_to_coord_map:
                    dim_to_coord_map[d].append(c)
                else:
                    dim_to_coord_map[d] = [c]
    save_coord = {}
    for dim in slices:
        if dim in dim_to_coord_map:
            for coord_name in dim_to_coord_map[dim]:
                for dim_num, coord_dim in enumerate(xds[coord_name].dims):
                    if coord_dim == dim:
                        if coord_name not in save_coord:
                            save_coord[coord_name] = xds[coord_name].values
                        save_coord[coord_name] = np.take(
                            save_coord[coord_name],
                            range(slices[dim].start, slices[dim].stop),
                            dim_num
                        )
    xds = xds.drop_vars(save_coord.keys())
    for coord in xds.coords:
        if coord in slices:
            xds[coord] = xds[coord][slices[coord]]
    for coord in save_coord:
        xds = xds.assign_coords(
            {coord: (coord_to_dim_map[coord], save_coord[coord])}
        )
    return xds


def __multibeam_array(
        xds:xr.Dataset, img_full_path:str, as_dask_array:bool
    ) -> Union[xr.DataArray, None]:
    """This should only be called after the xds.beam attr has been set"""
    if xds.attrs['beam'] is None:
        # the image may have multiple beams
        casa_image = images.image(img_full_path)
        imageinfo = casa_image.info()['imageinfo']
        del casa_image
        mb = __get_multibeam(imageinfo)
        if mb is not None:
            # multiple beams are stored as a data varialbe, so remove
            # the beam xds attr
            del xds.attrs['beam']
            if as_dask_array:
                mb = da.array(mb)
            xdb = xr.DataArray(mb, dims=['time', 'pol', 'freq', 'beam_param'])
            xdb = xdb.rename('beam')
            xdb = xdb.assign_coords(beam_param=['major', 'minor', 'pa'])
            xdb.attrs['unit'] = 'rad'
            return xdb
    else:
        return None


###########################################################################
##
## read_generic_table() - read casacore table into memory resident xds
##
###########################################################################
def read_generic_table(infile, subtables=False, timecols=None, ignore=None):
    """
    read generic casacore table format to xarray dataset loaded in memory

    Parameters
    ----------
    infile : str
        Input table filename. To read a subtable simply append the subtable folder name under the main table (ie infile = '/path/mytable.tbl/mysubtable')
    subtables : bool
        Whether or not to include subtables underneath the specified table. If true, an attribute called subtables will be added to the returned xds.
        Default False
    timecols : list
        list of column names to convert to numpy datetime format. Default None leaves times as their original casacore format.
    ignore : list
        list of column names to ignore and not try to read. Default None reads all columns

    Returns
    -------
    xarray.core.dataset.Dataset
    """
    if timecols is None: timecols = []
    if ignore is None: ignore = []

    infile = os.path.expanduser(infile)
    assert os.path.isdir(infile), "invalid input filename to read_generic_table"

    attrs = extract_table_attributes(infile)
    tb_tool = tables.table(infile, readonly=True, lockoptions={'option': 'usernoread'}, ack=False)
    if tb_tool.nrows() == 0:
        tb_tool.close()
        return xr.Dataset(attrs=attrs)

    dims = ['row'] + ['d%i' % ii for ii in range(1, 20)]
    cols = tb_tool.colnames()
    ctype = dict([(col, tb_tool.getcell(col, 0)) for col in cols if (col not in ignore) and (tb_tool.iscelldefined(col, 0))])
    mvars, mcoords, xds = {}, {}, xr.Dataset()

    tr = tb_tool.row(ignore, exclude=True)[:]

    # extract data for each col
    for col in ctype.keys():
        if tb_tool.coldatatype(col) == 'record': continue  # not supported

        try:
            data = np.stack([rr[col] for rr in tr])  # .astype(ctype[col].dtype)
            if isinstance(tr[0][col], dict):
                data = np.stack([rr[col]['array'].reshape(rr[col]['shape']) if len(rr[col]['array']) > 0 else np.array(['']) for rr in tr])
        except:
            # sometimes the columns are variable, so we need to standardize to the largest sizes
            if len(np.unique([isinstance(rr[col], dict) for rr in tr])) > 1: continue  # can't deal with this case
            mshape = np.array(max([np.array(rr[col]).shape for rr in tr]))
            try:
                data = np.stack([np.pad(rr[col] if len(rr[col]) > 0 else np.array(rr[col]).reshape(np.arange(len(mshape)) * 0),
                                        [(0, ss) for ss in mshape - np.array(rr[col]).shape], 'constant', constant_values=np.array([np.nan]).astype(np.array(ctype[col]).dtype)[0]) for rr in tr])
            except:
                data = []

        if len(data) == 0: continue
        if col in timecols: convert_time(data)
        if col.endswith('_ID'):
            mcoords[col] = xr.DataArray(data, dims=['d%i_%i' % (di, ds) for di, ds in enumerate(np.array(data).shape)])
        else:
            mvars[col] = xr.DataArray(data, dims=['d%i_%i' % (di, ds) for di, ds in enumerate(np.array(data).shape)])

    xds = xr.Dataset(mvars, coords=mcoords)
    xds = xds.rename(dict([(dv, dims[di]) for di, dv in enumerate(xds.dims)]))
    attrs['bad_cols'] = list(np.setdiff1d([dv for dv in tb_tool.colnames()], [dv for dv in list(xds.data_vars) + list(xds.coords)]))

    # if this table has subtables, use a recursive call to store them in subtables attribute
    if subtables:
        stbl_list = sorted([tt for tt in os.listdir(infile) if os.path.isdir(os.path.join(infile, tt)) and tables.tableexists(os.path.join(infile, tt))])
        attrs['subtables'] = []
        for ii, subtable in enumerate(stbl_list):
            sxds = read_generic_table(os.path.join(infile, subtable), subtables=subtables, timecols=timecols, ignore=ignore)
            if len(sxds.dims) != 0: attrs['subtables'] += [(subtable, sxds)]

    xds = xds.assign_attrs(attrs)
    tb_tool.close()

    return xds


def __read_image_array(
    infile:str, chunks:Union[list, dict], mask:str=None, verbose:bool=False,
    blc=None, trc=None
) -> dask.array:
    """
    Read an array of image pixels into a dask array. The returned dask array
    will have axes in time, pol, freq, l, m order
    If specified, it's the caller's responsibility to ensure the specified blc and
    trc are coincident with chunk corners. If not, there could be performance degradation
    The blc, trc box is inclusive of blc pixel coordinates and exclusive trc pixel
    coordinates, which mimics the behavior of numpy array slicing
    ie blc = [0, 0, 0] and trc = [1023, 1023, 1023] excludes pixel [1023, 1023, 1023]
    and has shape [1023, 1023, 1023]
    blc and trc can be any array type object
    blc and trc are taken wrt the CASA image. Not the casacore image in which they
    would be reversed
    :param infile: Path to the input CASA image
    :type infile: str, required
    :param chunks: The desired dask chunk size.
                   If list, the ordering is based on the ordering of the input
                   axes. So, for example, if the input image has axes RA, Dec,
                   Freq, Stokes and the desired chunking is 40 pixels in RA, 30
                   pixels in Dec, 20 pixels in Freq, and 2 pixels in Stokes,
                   chunks would be specified as [40, 30, 20, 2].
                   If dict, supported optional keys are 'l', 'm', 'freq', 'pol',
                   and 'time'. The supported values are positive integers,
                   indicating the length of a chunk on that particular axis. If
                   a key is missing, the associated chunk length along that axis
                   is 1. 'l' represents the longitude like dimension, and 'm'
                   represents the latitude like dimension. For apeature images,
                   'u' may be used in place of 'l', and 'v' in place of 'm'.
    :type chunks: list | dict, required
    :param mask: If specified, this is the associated image mask to read, rather than the actual
                 image pixel values. None means read the image pixel values, not the mask.
    :type mask: str, optional
    :param verbose: Emit debugging messages, default False
    :type verbose: bool
    :param blc: bottom left corner, given in the axes ordering of the input image.None=>The origin
    :type blc: a type that is convertable to a list via list(blc)
    :param trc: top right corner, given in the axes ordering of the input image.None=>image shape - 1
    :type trc: a type that is convertable to a list via list(trc)
    :return: Dask array in time, pol, freq, l, m order
    :rtype: dask.array

    """
    img_full_path = os.path.expanduser(infile)
    casa_image = images.image(img_full_path)
    if isinstance(chunks, list):
        mychunks = tuple(chunks)
    elif isinstance(chunks, dict):
        mychunks = __get_chunk_list(
            chunks, casa_image.coordinates().get_names()[::-1], casa_image.shape()[::-1]
        )
    else:
        raise Exception(
            f'incorrect type {type(chunks)} for parameter chunks. Must be '
            'either tuple or dict'
        )
    # shape list is the reverse of the actual image shape
    cshape = casa_image.shape()
    transpose_list, new_axes = __get_transpose_list(casa_image.coordinates())
    data_type = casa_image.datatype()
    del casa_image
    if verbose:
        print(f'cshape: {cshape}')
    if mask:
        img_full_path = os.sep.join([img_full_path, mask])
    # rblc and rtrc are enforced to be of type list
    if blc is None:
        rblc = len(cshape) * [0]
    else:
        if len(blc) == len(cshape):
            rblc = list(blc[::-1])
            if rblc >= cshape:
                raise RuntimeError(f'blc {blc} >= shape {cshape[::-1]}')
        else:
            raise RuntimeError(
                f'cshape has {len(cshape)} dimensions and blc has {len(blc)}'
            )
    rblc = rblc + [0 for rr in range(5) if rr >= len(mychunks)]
    if trc is None:
        rtrc = cshape
    else:
        if len(trc) == len(cshape):
            rtrc = list(trc[::-1])
            if rtrc > cshape:
                raise RuntimeError(f'trc {trc} >= shape {cshape[::-1]}')
            xblc = rblc if blc is None else list(blc)
            if list(trc) <= xblc:
                raise RuntimeError(f'trc {trc} must be > blc {blc}')
        else:
            raise RuntimeError(
                f'cshape has {len(cshape)} dimensions and blc has {len(blc)}'
            )
    rtrc = rtrc + [1 for rr in range(5) if rr >= len(mychunks)]

    # expand the actual data shape to the full 5 possible dims
    # full_shape = cshape + [1 for rr in range(5) if rr >= len(cshape)]
    # full_shape = list(rtrc - rblc)
    full_chunks = mychunks[::-1] + tuple([1 for rr in range(5) if rr >= len(mychunks)])
    d0slices = []
    for d0 in range(rblc[0], rtrc[0], full_chunks[0]):
        d0len = min(full_chunks[0], rtrc[0] - d0)
        d1slices = []

        for d1 in range(rblc[1], rtrc[1], full_chunks[1]):
            d1len = min(full_chunks[1], rtrc[1] - d1)
            d2slices = []

            for d2 in range(rblc[2], rtrc[2], full_chunks[2]):
                d2len = min(full_chunks[2], rtrc[2] - d2)
                d3slices = []

                for d3 in range(rblc[3], rtrc[3], full_chunks[3]):
                    d3len = min(full_chunks[3], rtrc[3] - d3)
                    d4slices = []

                    for d4 in range(rblc[4], rtrc[4], full_chunks[4]):
                        d4len = min(full_chunks[4], rtrc[4] - d4)

                        shapes = tuple(
                            [d0len, d1len, d2len, d3len, d4len][:len(cshape)]
                        )
                        starts = tuple([d0, d1, d2, d3, d4][:len(cshape)])
                        delayed_array = dask.delayed(__read_image_chunk)(
                            img_full_path, shapes, starts
                        )
                        d4slices += [
                            dask.array.from_delayed(
                                delayed_array, shapes, data_type
                            )
                        ]
                    d3slices += (
                        [dask.array.concatenate(d4slices, axis=4)]
                        if len(cshape) > 4 else d4slices
                    )
                d2slices += (
                    [dask.array.concatenate(d3slices, axis=3)]
                    if len(cshape) > 3 else d3slices
                )
            d1slices += (
                [dask.array.concatenate(d2slices, axis=2)]
                if len(cshape) > 2 else d2slices
            )
        d0slices += (
            [dask.array.concatenate(d1slices, axis=1)]
            if len(cshape) > 1 else d1slices
        )
    ary = dask.array.concatenate(d0slices, axis=0)
    ary = da.expand_dims(ary, new_axes)
    return ary.transpose(transpose_list)


def __read_image_chunk(infile:str, shapes:tuple, starts:tuple) -> np.ndarray:
    tb_tool: tables.table = tables.table(
        infile, readonly=True, lockoptions={'option': 'usernoread'}, ack=False
    )
    data : np.ndarray = tb_tool.getcellslice(
        tb_tool.colnames()[0], 0, starts,
        tuple(np.array(starts) + np.array(shapes) - 1)
    )
    tb_tool.close()
    return data

<|MERGE_RESOLUTION|>--- conflicted
+++ resolved
@@ -15,13 +15,7 @@
     __active_mask, __doppler_types, __native_types, __object_name,
     __pointing_center
 )
-<<<<<<< HEAD
-from ..common import (__dask_arrayize, __image_type)
-=======
-from ..common import __c, __dask_arrayize
-
-__image_type = 'image_type'
->>>>>>> 13b478f2
+from ..common import __c, __dask_arrayize, __image_type
 
 
 def __add_coord_attrs(xds: xr.Dataset, icoords: dict, diraxes: list) -> xr.Dataset:
