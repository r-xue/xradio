--- conflicted
+++ resolved
@@ -2,7 +2,7 @@
     read_processing_set,
     load_processing_set,
     convert_msv2_to_processing_set,
-    VisibilityXds
+    VisibilityXds,
 )
 from xradio.schema.check import check_dataset
 from graphviper.utils.data import download
@@ -61,13 +61,6 @@
     assert sum == pytest.approx(
         expected_sum_value, rel=relative_tolerance
     ), "VISIBILITY and WEIGHT values have changed."
-    
-    for xds_name in ps.keys():
-        issues = check_dataset(ps[xds_name], VisibilityXds)
-        if not issues:
-            print(f"{xds_name}: okay\n")
-        else:
-            print(f"{xds_name}: {issues}\n")
 
     # from xradio.schema.check import check_dataset
     # from xradio.vis.schema import VisibilityXds
@@ -110,11 +103,7 @@
             np.abs(ps_lazy[ms_xds_name][data_name] * ps_lazy[ms_xds_name].WEIGHT)
         )
 
-<<<<<<< HEAD
     print("hallow", sum)
-=======
-    print('hallow', sum)
->>>>>>> 23c8d028
 
     assert (
         sum == sum_lazy
@@ -122,7 +111,7 @@
     assert sum == pytest.approx(
         expected_sum_value, rel=relative_tolerance
     ), "VISIBILITY and WEIGHT values have changed."
-    
+
 
 def test_alma():
     base_test("Antennae_North.cal.lsrk.split.ms", 190.0405216217041)
@@ -160,7 +149,7 @@
     base_test("sdimaging.ms", 5487446.5)
 
 
-test_alma()
+# test_alma()
 # test_ska_mid()
 # test_lofar()
 # test_meerkat()
