[project]
name = "xradio"
version = "0.0.17"
description = "Xarray Radio Astronomy Data IO "
authors = [
    {name = "Jan-Willem Steeb", email="jsteeb@nrao.edu"},
]
license = {file = "LICENSE.txt"}
readme = "README.md"
requires-python = ">= 3.9, < 3.12"

dependencies = [
<<<<<<< HEAD
'astropy',
'casadata',
'dask',
'distributed',
'gdown',
'matplotlib',
'numba>=0.57.0',
'numpy',
'prettytable',
'pytest',
'pytest-cov',
'pytest-html',
'scipy',
'xarray',
'zarr',
'bokeh',
'jupyterlab',
'pyarrow',
'python_casacore>=3.5.2; sys_platform != "darwin" ',
'typing_extensions; python_version < "3.10"'
=======
    'astropy',
    'casadata',
    'dask',
    'distributed',
    'graphviper',
    'matplotlib',
    'numba>=0.57.0',
    'numpy',
    'prettytable',
    'pytest',
    'pytest-cov',
    'pytest-html',
    'scipy',
    'tqdm',
    'xarray',
    'zarr',
    'bokeh',
    'jupyterlab',
    'pyarrow',
    'python_casacore>=3.5.2; sys_platform != "darwin" '
>>>>>>> 0bef6781
]


[project.optional-dependencies]
docs = [
    'ipykernel',
    'ipympl',
    'ipython',
    'jupyter-client',
    'nbsphinx',
    'recommonmark',
    'scanpydoc',
    'sphinx-autoapi',
    'sphinx-autosummary-accessors',
    'sphinx_rtd_theme',
    'twine',
    'pandoc'
]<|MERGE_RESOLUTION|>--- conflicted
+++ resolved
@@ -10,33 +10,11 @@
 requires-python = ">= 3.9, < 3.12"
 
 dependencies = [
-<<<<<<< HEAD
-'astropy',
-'casadata',
-'dask',
-'distributed',
-'gdown',
-'matplotlib',
-'numba>=0.57.0',
-'numpy',
-'prettytable',
-'pytest',
-'pytest-cov',
-'pytest-html',
-'scipy',
-'xarray',
-'zarr',
-'bokeh',
-'jupyterlab',
-'pyarrow',
-'python_casacore>=3.5.2; sys_platform != "darwin" ',
-'typing_extensions; python_version < "3.10"'
-=======
     'astropy',
     'casadata',
     'dask',
     'distributed',
-    'graphviper',
+    'graphviper'
     'matplotlib',
     'numba>=0.57.0',
     'numpy',
@@ -51,10 +29,9 @@
     'bokeh',
     'jupyterlab',
     'pyarrow',
-    'python_casacore>=3.5.2; sys_platform != "darwin" '
->>>>>>> 0bef6781
+    'python_casacore>=3.5.2; sys_platform != "darwin" ',
+    'typing_extensions; python_version < "3.10"'
 ]
-
 
 [project.optional-dependencies]
 docs = [
